--- conflicted
+++ resolved
@@ -90,16 +90,9 @@
             token != address(0),
             'Factory: Failed to perform minimal deploy of a new token'
         );
-<<<<<<< HEAD
-        
-        //initialize DataToken with new parameters
-        bytes memory _initPayload = abi.encodeWithSignature(
-            'initialize(string,string,address,address)',
-=======
 
         IERC20Template tokenInstance = IERC20Template(token);
         tokenInstance.initialize(
->>>>>>> c73537c5
             _name,
             _symbol,
             _minter,
@@ -107,14 +100,10 @@
             feeManager
         );
 
-<<<<<<< HEAD
-        token.call(_initPayload);
-=======
         require(
             tokenInstance.isInitialized(),
             'Factory: Unable to initialize token instance'
         );
->>>>>>> c73537c5
 
         emit TokenCreated(
             token, 
