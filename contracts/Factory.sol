pragma solidity ^0.5.7;
// Copyright BigchainDB GmbH and Ocean Protocol contributors
// SPDX-License-Identifier: (Apache-2.0 AND CC-BY-4.0)
// Code is Apache-2.0 and docs are CC-BY-4.0

import './utils/Deployer.sol';
<<<<<<< HEAD
import './interfaces/IDataTokenTemplate.sol';
=======
import './utils/Converter.sol';
import './interfaces/IERC20Template.sol';
>>>>>>> 048aa430
/**
* @title Factory contract
* @author Ocean Protocol Team
*
* @dev Implementation of Ocean DataTokens Factory
*
*      Factory deploys DataToken proxy contracts.
*      New DataToken proxy contracts are links to the template contract's bytecode. 
*      Proxy contract functionality is based on Ocean Protocol custom implementation of ERC1167 standard.
*/
contract Factory is Deployer, Converter {

    address payable private feeManager;
    address private tokenTemplate;
    uint256 private tokenCount = 0;
    // cap has max uint256 (2^256 -1)
    uint256 constant private cap = 
    115792089237316195423570985008687907853269984665640564039457584007913129639935;

    event TokenCreated(
        address newTokenAddress, 
        address templateAddress,
        string tokenName
    );
    
    event TokenRegistered(
        address indexed tokenAddress,
        string indexed tokenName,
        string indexed tokenSymbol,
        uint256 tokenCap,
        address RegisteredBy,
        uint256 RegisteredAt,
        string blob
    );
    
    /**
     * @dev constructor
     *      Called on contract deployment. Could not be called with zero address parameters.
     * @param _template refers to the address of a deployed DataToken contract.
     * @param _feeManager refers to the address of a fee manager .
     */
    constructor(
        address _template,
        address payable _feeManager
    ) 
        public 
    {
        require(
            _template != address(0) && _feeManager != address(0),
            'Factory: Invalid TokenFactory initialization'
        );
        tokenTemplate = _template;
        feeManager = _feeManager;
    }

    /**
     * @dev Deploys new DataToken proxy contract.
     *      Template contract address could not be a zero address. 
     * @return address of a new proxy DataToken contract
     */
    function createToken(
        string memory blob
    ) 
        public
        returns (address token)
    {

        token = deploy(tokenTemplate);
        
        require(
            token != address(0),
            'Factory: Failed to perform minimal deploy of a new token'
        );
        
        string memory name = uintToString(tokenCount);
        string memory symbol = uintToString(tokenCount); 

        IDataTokenTemplate tokenInstance = IDataTokenTemplate(token);
        tokenInstance.initialize(
            name,
            symbol,
            msg.sender,
            cap,
            blob,
            feeManager
        );

        require(
            tokenInstance.isInitialized(),
            'Factory: Unable to initialize token instance'
        );

        emit TokenCreated(
            token, 
            tokenTemplate,
            name
        );

        emit TokenRegistered(
            token,
            name,
            symbol,
            cap,
            msg.sender,
            block.number,
            blob
        );

        tokenCount += 1;
    }
}<|MERGE_RESOLUTION|>--- conflicted
+++ resolved
@@ -4,12 +4,9 @@
 // Code is Apache-2.0 and docs are CC-BY-4.0
 
 import './utils/Deployer.sol';
-<<<<<<< HEAD
+import './utils/Converter.sol';
 import './interfaces/IDataTokenTemplate.sol';
-=======
-import './utils/Converter.sol';
-import './interfaces/IERC20Template.sol';
->>>>>>> 048aa430
+
 /**
 * @title Factory contract
 * @author Ocean Protocol Team
