--- conflicted
+++ resolved
@@ -119,10 +119,7 @@
             _metadataReference
         );
     }
-<<<<<<< HEAD
-=======
     // TODO: manage template list
     // TODO: Fee manager
     // TODO: Factory token double spend (hash based check)
->>>>>>> b65fc6d6
 }