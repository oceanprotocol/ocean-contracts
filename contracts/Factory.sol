pragma solidity ^0.5.7;
// Copyright BigchainDB GmbH and Ocean Protocol contributors
// SPDX-License-Identifier: (Apache-2.0 AND CC-BY-4.0)
// Code is Apache-2.0 and docs are CC-BY-4.0

import './utils/Deployer.sol';
import './interfaces/IERC20Template.sol';
/**
* @title Factory contract
* @author Ocean Protocol Team
*
* @dev Implementation of Ocean DataTokens Factory
*
*      Factory deploys DataToken proxy contracts.
*      New DataToken proxy contracts are links to the template contract's bytecode. 
*      Proxy contract functionality is based on Ocean Protocol custom implementation of ERC1167 standard.
*/
contract Factory is Deployer {

    address payable private feeManager;
    address private tokenTemplate;
    // cap has max uint256 (2^256 -1)
    uint256 constant private cap = 
    115792089237316195423570985008687907853269984665640564039457584007913129639935;

    event TokenCreated(
        address newTokenAddress, 
        address templateAddress,
        string tokenName
    );
    
    event TokenRegistered(
        address indexed tokenAddress,
        string indexed tokenName,
        string indexed tokenSymbol,
        uint256 tokenCap,
        address RegisteredBy,
        uint256 RegisteredAt,
        string blob
    );
    
    /**
     * @dev constructor
     *      Called on contract deployment. Could not be called with zero address parameters.
     * @param _template refers to the address of a deployed DataToken contract.
     * @param _feeManager refers to the address of a fee manager .
     */
    constructor(
        address _template,
        address payable _feeManager
    ) 
        public 
    {
        require(
            _template != address(0) && _feeManager != address(0),
            'Factory: Invalid TokenFactory initialization'
        );
        tokenTemplate = _template;
        feeManager = _feeManager;
    }

    /**
     * @dev Deploys new DataToken proxy contract.
     *      Template contract address could not be a zero address. 
     * @param _name refers to a new DataToken name.
     * @param _symbol refers to a new DataToken symbol.
     * @param _minter refers to an address that has minter rights.
     * @return address of a new proxy DataToken contract
     */
    function createToken(
        string memory _name, 
        string memory _symbol,
        string memory _blob,
        address _minter
    ) 
        public
        returns (address token)
    {
        require(
            _minter != address(0),
            'Factory: Invalid minter address'
        );

        token = deploy(tokenTemplate);
        
        require(
            token != address(0),
            'Factory: Failed to perform minimal deploy of a new token'
        );

        IERC20Template tokenInstance = IERC20Template(token);
        tokenInstance.initialize(
            _name,
            _symbol,
            _minter,
<<<<<<< HEAD
            cap,
=======
            _cap,
            _blob,
>>>>>>> 62d1f95d
            feeManager
        );

        require(
            tokenInstance.isInitialized(),
            'Factory: Unable to initialize token instance'
        );

        emit TokenCreated(
            token, 
            tokenTemplate,
            _name
        );

        emit TokenRegistered(
            token,
            _name,
            _symbol,
            cap,
            msg.sender,
            block.number,
            _blob
        );
    }
    // TODO: manage template list
}<|MERGE_RESOLUTION|>--- conflicted
+++ resolved
@@ -93,12 +93,8 @@
             _name,
             _symbol,
             _minter,
-<<<<<<< HEAD
             cap,
-=======
-            _cap,
             _blob,
->>>>>>> 62d1f95d
             feeManager
         );
 
