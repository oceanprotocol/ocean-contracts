pragma solidity ^0.5.7;
// Copyright BigchainDB GmbH and Ocean Protocol contributors
// SPDX-License-Identifier: (Apache-2.0 AND CC-BY-4.0)
// Code is Apache-2.0 and docs are CC-BY-4.0

import './utils/Deployer.sol';

/**
* @title Factory contract
* @dev Contract for creation of Ocean Data Tokens
*/
contract Factory is Deployer {
    
    address public tokenTemplate;
    address public currentTokenAddress;
    
    event TokenCreated(
        address indexed newTokenAddress, 
        address indexed templateAddress,
        string indexed name
    );
    
    event TokenRemoved(
        address indexed tokenAddress,
        address indexed templateAddress,
        address indexed removedBy
    );
    
    /**
     * @notice constructor
     * @param _template data token template address
     */
    constructor (
        address _template
        // address _registry
    ) 
        public 
    {
        require(
            _template != address(0), //&&
           // _registry != address(0),
            'Invalid TokenFactory initialization'
        );
        tokenTemplate = _template;
        // create tokenRegistry instance 
    }
    
    /**
     * @notice Create Data token contract proxy
     * @param _logic Data token logic(metadata)
     * @param _name Data token name
     * @param _symbol Data token symbol
     * @param _minter minter address
     */
    function createToken(
        string memory _logic,
        string memory _name, 
        string memory _symbol,
        address _minter
    ) 
        public
        returns (address token)
    {
        token = deploy(tokenTemplate);
        
        require(
            token != address(0),
            'Failed to perform minimal deploy of a new token'
        );
        
<<<<<<< HEAD
        // // init Token
        bytes memory _initPayload  = abi.encodeWithSignature("initialize(string,string,address)", 
                                                            _name, 
                                                            _symbol, 
                                                            _minter);
        
=======
        // init Token
        bytes memory _initPayload = abi.encodeWithSignature(
            _logic, 
            _name,
            _symbol,
            _minter
        );
        /* solium-disable-next-line security/no-low-level-calls */
>>>>>>> 8c8a612e
        token.call(_initPayload);

        //TODO: store Token in Token Registry
        currentTokenAddress = token;
        //TODO: fix ownership and access control
        // set Token Owner to msg.sender
        emit TokenCreated(
            token, 
            tokenTemplate,
            _name
        );
    }
    
}<|MERGE_RESOLUTION|>--- conflicted
+++ resolved
@@ -68,23 +68,12 @@
             'Failed to perform minimal deploy of a new token'
         );
         
-<<<<<<< HEAD
         // // init Token
         bytes memory _initPayload  = abi.encodeWithSignature("initialize(string,string,address)", 
                                                             _name, 
                                                             _symbol, 
                                                             _minter);
         
-=======
-        // init Token
-        bytes memory _initPayload = abi.encodeWithSignature(
-            _logic, 
-            _name,
-            _symbol,
-            _minter
-        );
-        /* solium-disable-next-line security/no-low-level-calls */
->>>>>>> 8c8a612e
         token.call(_initPayload);
 
         //TODO: store Token in Token Registry
