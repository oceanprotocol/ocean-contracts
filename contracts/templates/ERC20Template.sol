pragma solidity ^0.5.7;
// Copyright BigchainDB GmbH and Ocean Protocol contributors
// SPDX-License-Identifier: (Apache-2.0 AND CC-BY-4.0)
// Code is Apache-2.0 and docs are CC-BY-4.0

import '../fee/FeeManager.sol';
import './token/ERC20Pausable.sol';
import '../interfaces/IERC20Template.sol';
/**
* @title ERC20Template
*  
* @dev ERC20Template is a DataToken ERC20 compliant template
*      Used by the factory contract as a bytecode reference to deploy new DataTokens.
*/
contract ERC20Template is IERC20Template, ERC20Pausable {
    using SafeMath for uint256;
    
    bool    private initialized = false;
    string  private _name;
    string  private _symbol;
    uint256 private _cap;
    uint256 private _decimals;
    address private _minter;

    FeeManager serviceFeeManager;
    
    modifier onlyNotInitialized() {
        require(
            !initialized,
            'ERC20Template: token instance already initialized'
        );
        _;
    }
    
    modifier onlyMinter() {
        require(
            msg.sender == _minter,
            'ERC20Template: invalid minter' 
        );
        _;
    }

    /**
     * @dev constructor
     *      Called on contract deployment.  Could not be called with zero address parameters.
     * @param name refers to a template DataToken name.
     * @param symbol refers to a template DataToken symbol.
     * @param minter refers to an address that has minter rights.
     * @param feeManager refers to an address of a FeeManager contract.
     */
    constructor(
        string memory name,
        string memory symbol,
        address minter,
        uint256 cap,
        address payable feeManager

    )
        public
    {
        _initialize(
            name,
            symbol,
            minter,
            cap,
            feeManager
        );
    }
    
    /**
     * @dev initialize
     *      Called on contract initialization. Used on new DataToken instance setup.
            Calls private _initialize function. Only if contract is not initialized.
     * @param name refers to a new DataToken name.
     * @param symbol refers to a nea DataToken symbol.
     * @param minter refers to an address that has minter rights.
     * @param feeManager refers to an address of a FeeManager contract.
     */
    function initialize(
        string memory name,
        string memory symbol,
        address minter,
        uint256 cap,
        address payable feeManager
    ) 
        public
        onlyNotInitialized
<<<<<<< HEAD
=======
        returns(bool)
>>>>>>> c73537c5
    {
        return _initialize(
            name,
            symbol,
            minter,
            cap,
            feeManager
        );
    }

    /**
     * @dev _initialize
     *      Private function called on contract initialization.
            No of the parameters can be a zero address. 
     * @param name refers to a new DataToken name.
     * @param symbol refers to a nea DataToken symbol.
     * @param minter refers to an address that has minter rights.
     * @param feeManager refers to an address of a FeeManager contract.
     */
    function _initialize(
        string memory name,
        string memory symbol,
        address minter,
        uint256 cap,
        address payable feeManager
    )
        private
        returns(bool)
    {
        require(
            minter != address(0), 
            'ERC20Template: Invalid minter,  zero address'
        );
        
        require(
            feeManager != address(0), 
            'ERC20Template: Invalid feeManager, zero address'
        );

        require(
            _minter == address(0), 
            'ERC20Template: Invalid minter, access denied'
        );

        require(
            cap > 0,
            'ERC20Template: Invalid cap value'
        );
        
        _decimals = 0;
        _cap = cap;
        _name = name;
        _symbol = symbol;
        _minter = minter;
        serviceFeeManager = FeeManager(feeManager);
        initialized = true;
        return initialized;
    }

    /**
     * @dev mint
     *      Function that takes the fee as msg.value and mints new DataTokens.
            Can be called only if the contract is not paused.
            Can be called only by the minter address.
            Msg.value should be higher than zero. 
     * @param account refers to a an address that token is going to be minted to.
     * @param value refers to amount of tokens that is going to be minted.
     */
    function mint(
        address account,
        uint256 value
    ) 
    public 
    payable 
    onlyNotPaused 
    onlyMinter 
    {
        require(
            totalSupply().add(value) <= _cap, 
            'ERC20Template: cap exceeded'
        );
        require(
            msg.value >= serviceFeeManager.calculateFee(value, _cap), 
            'ERC20Template: invalid data token minting fee'
        );
        _mint(account, value);
        address(serviceFeeManager).transfer(msg.value);
    }

    /**
     * @dev pause
     *      Function that pauses the contract.
            Can be called only if the contract is not already paused.
            Can be called only by the minter address.
     */
    function pause() public onlyNotPaused onlyMinter {
        paused = true;
    }

    /**
     * @dev unpause
     *      Function that unpauses the contract.
            Can be called only if the contract is paused.
            Can be called only by the minter address.
     */
    function unpause() public onlyPaused onlyMinter {
        paused = false;
    }

    /**
     * @dev setMinter
     *      Function that sents a new minter address.
            Can be called only if the contract is not paused.
            Can be called only by the minter address.
     * @param minter refers to a new minter address.
     */
    function setMinter(address minter) public onlyNotPaused onlyMinter {
        _minter = minter;
    }

    /**
     * @dev name
     *      Function that reads private variable name.
     * @return DataToken name.
     */
    function name() public view returns(string memory) {
        return _name;
    }

    /**
     * @dev symbol
     *      Function that reads private variable symbol.
     * @return DataToken symbol.
     */
    function symbol() public view returns(string memory) {
        return _symbol;
    }

    /**
     * @dev decimals
     *      Function that reads private variable decimals.
     * @return DataToken decimals.
     */
    function decimals() public view returns(uint256) {
        return _decimals;
    }

    /**
     * @dev cap
     *      Function that reads private variable cap.
     * @return DataToken cap.
     */
    function cap() public view returns (uint256) {
        return _cap;
    }

    /**
     * @dev isMinter
     *      Function takes the address and checks if it is a minter address.
     * @param account refers to the address that will be checked if it is a minter address.
     * @return DataToken cap.
     */
    function isMinter(address account) public view returns(bool) {
        return (_minter == account);
    } 

    /**
     * @dev isInitialized
     *      Function checks if the contract is initialized.
     * @return true if the contract is initialized, false if it is not.
     */ 
    function isInitialized() public view returns(bool) {
        return initialized;
    }

    /**
     * @dev isPaused
     *      Function checks if the contract is paused.
     * @return true if the contract is paused, false if it is not.
     */ 
    function isPaused() public view returns(bool) {
        return paused;
    }
}<|MERGE_RESOLUTION|>--- conflicted
+++ resolved
@@ -85,10 +85,7 @@
     ) 
         public
         onlyNotInitialized
-<<<<<<< HEAD
-=======
         returns(bool)
->>>>>>> c73537c5
     {
         return _initialize(
             name,
