--- conflicted
+++ resolved
@@ -53,14 +53,10 @@
     )
         public
     {
-<<<<<<< HEAD
         serviceFeeManager = FeeManager(feeManager);
         beneficiary = feeManager;
 
          _initialize(
-=======
-        _initialize(
->>>>>>> 8c8a612e
             name,
             symbol,
             minter
@@ -105,7 +101,6 @@
         initialized = true;
     }
     
-<<<<<<< HEAD
     function mint(address account, uint256 value) public payable onlyNotPaused onlyMinter {
         require(msg.value > 0,
             "DataToken: no value assigned to the message");
@@ -116,28 +111,6 @@
         _mint(account, value);
         // require(msg.value >= serviceFeeManager.getFee(startGas, value),
         //     "DataToken: fee amount is not enough");
-=======
-    function mint(
-        address account, 
-        uint256 value
-    ) 
-        public 
-        payable 
-        onlyNotPaused 
-        onlyMinter 
-    {
-        uint256 startGas = gasleft();
-        require(
-            totalSupply().add(value) <= _cap,
-            'DataToken: cap exceeded'
-        );
-        
-        _mint(account, value);
-        require(
-            msg.value >= serviceFeeManager.getFee(startGas, value),
-            'DataToken: fee amount is not enough'
-        );
->>>>>>> 8c8a612e
         
         beneficiary.transfer(msg.value);
     }
