--- conflicted
+++ resolved
@@ -88,11 +88,7 @@
     address public stake_token;
     uint256 public blocks_per_subscription;
     uint256 public truval_submit_timeout_block = 3;
-<<<<<<< HEAD
-    bool paused = false;
-=======
     bool public paused = false;
->>>>>>> 70c1e8ab
     // -------------------------- PREDICTOOR --------------------------
 
     // EIP 2612 SUPPORT
@@ -978,6 +974,7 @@
     function epoch(uint256 blocknum) public view returns (uint256) {
         return blocknum / blocks_per_epoch;
     }
+
     function cur_epoch() public view returns (uint256) {
         return epoch(block.number);
     }
