// This program is distributed in the hope that it will be useful,
// but WITHOUT ANY WARRANTY; without even the implied warranty of
// MERCHANTABILITY or FITNESS FOR A PARTICULAR PURPOSE.  See the
// GNU General Public License for more details.

// You should have received a copy of the GNU General Public License
// along with this program.  If not, see <http://www.gnu.org/licenses/>.


pragma solidity 0.8.10;


interface IPool {

        function getDataTokenAddress() external view returns (address);
    function getBaseTokenAddress() external view returns (address);
    function getController() external view returns (address);
    function setup(
        address dataTokenAaddress,
        uint256 dataTokenAmount,
        uint256 dataTokenWeight,
        address baseTokenAddress,
        uint256 baseTokenAmount,
        uint256 baseTokenWeight) external;

     function swapExactAmountIn(
         address[3] calldata tokenInOutMarket, //[tokenIn,tokenOut,marketFeeAddress]
        uint256[4] calldata amountsInOutMaxFee //[tokenAmountIn,minAmountOut,maxPrice,_swapMarketFee]
    ) external returns (uint256 tokenAmountOut, uint256 spotPriceAfter);

    function swapExactAmountOut(
        address[3] calldata tokenInOutMarket, // [tokenIn,tokenOut,marketFeeAddress]
        uint256[4] calldata amountsInOutMaxFee // [maxAmountIn,tokenAmountOut,maxPrice,_swapMarketFee]
    ) external returns (uint256 tokenAmountIn, uint256 spotPriceAfter);


    function getAmountInExactOut(address tokenIn, address tokenOut, uint tokenAmountOut,uint256 _swapMarketFee)
        external
        view
        returns (uint256 tokenAmountIn);

<<<<<<< HEAD
    function getAmountOutExactIn(
        address tokenIn,
        address tokenOut,
        uint256 tokenAmountIn,
        uint256 _swapMarketFee
    )
        external
        view
        returns (
            //  _viewlock_
            uint256 tokenAmountOut
        );
=======
    function setSwapFee(uint256 swapFee) external;
>>>>>>> 5be48fec
}<|MERGE_RESOLUTION|>--- conflicted
+++ resolved
@@ -6,25 +6,26 @@
 // You should have received a copy of the GNU General Public License
 // along with this program.  If not, see <http://www.gnu.org/licenses/>.
 
-
 pragma solidity 0.8.10;
 
+interface IPool {
+    function getDataTokenAddress() external view returns (address);
 
-interface IPool {
+    function getBaseTokenAddress() external view returns (address);
 
-        function getDataTokenAddress() external view returns (address);
-    function getBaseTokenAddress() external view returns (address);
     function getController() external view returns (address);
+
     function setup(
         address dataTokenAaddress,
         uint256 dataTokenAmount,
         uint256 dataTokenWeight,
         address baseTokenAddress,
         uint256 baseTokenAmount,
-        uint256 baseTokenWeight) external;
+        uint256 baseTokenWeight
+    ) external;
 
-     function swapExactAmountIn(
-         address[3] calldata tokenInOutMarket, //[tokenIn,tokenOut,marketFeeAddress]
+    function swapExactAmountIn(
+        address[3] calldata tokenInOutMarket, //[tokenIn,tokenOut,marketFeeAddress]
         uint256[4] calldata amountsInOutMaxFee //[tokenAmountIn,minAmountOut,maxPrice,_swapMarketFee]
     ) external returns (uint256 tokenAmountOut, uint256 spotPriceAfter);
 
@@ -33,13 +34,13 @@
         uint256[4] calldata amountsInOutMaxFee // [maxAmountIn,tokenAmountOut,maxPrice,_swapMarketFee]
     ) external returns (uint256 tokenAmountIn, uint256 spotPriceAfter);
 
+    function getAmountInExactOut(
+        address tokenIn,
+        address tokenOut,
+        uint256 tokenAmountOut,
+        uint256 _swapMarketFee
+    ) external view returns (uint256 tokenAmountIn);
 
-    function getAmountInExactOut(address tokenIn, address tokenOut, uint tokenAmountOut,uint256 _swapMarketFee)
-        external
-        view
-        returns (uint256 tokenAmountIn);
-
-<<<<<<< HEAD
     function getAmountOutExactIn(
         address tokenIn,
         address tokenOut,
@@ -52,7 +53,6 @@
             //  _viewlock_
             uint256 tokenAmountOut
         );
-=======
+
     function setSwapFee(uint256 swapFee) external;
->>>>>>> 5be48fec
 }