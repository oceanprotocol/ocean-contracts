--- conflicted
+++ resolved
@@ -1,8 +1,4 @@
 pragma solidity 0.8.10;
-<<<<<<< HEAD
-
-=======
->>>>>>> 91f89101
 // Copyright BigchainDB GmbH and Ocean Protocol contributors
 // SPDX-License-Identifier: (Apache-2.0 AND CC-BY-4.0)
 // Code is Apache-2.0 and docs are CC-BY-4.0
