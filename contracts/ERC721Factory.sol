--- conflicted
+++ resolved
@@ -437,10 +437,6 @@
         return templateCount;
     }
 
-<<<<<<< HEAD
-    
-=======
->>>>>>> ef30763b
     struct tokenOrder {
         address tokenAddress;
         address consumer;
