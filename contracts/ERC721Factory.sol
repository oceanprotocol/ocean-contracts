--- conflicted
+++ resolved
@@ -8,13 +8,9 @@
 import "./interfaces/IERC721Template.sol";
 import "@openzeppelin/contracts/access/Ownable.sol";
 import "./interfaces/IERC20Template.sol";
-<<<<<<< HEAD
 import "./interfaces/IERC20.sol";
 import "./utils/SafeERC20.sol";
-
-=======
 import "@openzeppelin/contracts/security/ReentrancyGuard.sol";
->>>>>>> a143e2f0
 /**
  * @title DTFactory contract
  * @author Ocean Protocol Team
@@ -25,12 +21,8 @@
  *      New DataToken proxy contracts are links to the template contract's bytecode.
  *      Proxy contract functionality is based on Ocean Protocol custom implementation of ERC1167 standard.
  */
-<<<<<<< HEAD
-contract ERC721Factory is Deployer, Ownable {
+contract ERC721Factory is Deployer, Ownable, ReentrancyGuard {
     using SafeERC20 for IERC20;
-=======
-contract ERC721Factory is Deployer, Ownable, ReentrancyGuard {
->>>>>>> a143e2f0
     address private communityFeeCollector;
     uint256 private currentNFTCount;
     address private erc20Factory;
@@ -600,13 +592,9 @@
         NftCreateData calldata _NftCreateData,
         ErcCreateData calldata _ErcCreateData,
         PoolData calldata _PoolData
-<<<<<<< HEAD
-    ) external returns (address erc721Address, address erc20Address, address poolAddress){
+    ) external nonReentrant returns (address erc721Address, address erc20Address, address poolAddress){
         IERC20(_PoolData.addresses[1]).safeTransferFrom(
-=======
-    ) external nonReentrant returns (address erc721Address, address erc20Address, address poolAddress){
         require(IERC20Template(_PoolData.addresses[1]).transferFrom(
->>>>>>> a143e2f0
                 msg.sender,
                 address(this),
                 _PoolData.ssParams[4]
