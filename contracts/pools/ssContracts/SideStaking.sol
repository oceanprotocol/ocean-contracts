--- conflicted
+++ resolved
@@ -327,13 +327,8 @@
         address datatokenAddress,
         address stakeToken,
         uint256 amount
-<<<<<<< HEAD
     ) external nonReentrant {
-        if (_datatokens[datatokenAddress].bound != true) return;
-=======
-    ) public nonReentrant {
-        if (! _datatokens[datatokenAddress].bound) return;
->>>>>>> 91f89101
+        if (!_datatokens[datatokenAddress].bound) return;
         require(
             msg.sender == _datatokens[datatokenAddress].poolAddress,
             "ERR: Only pool can call this"
@@ -375,13 +370,8 @@
         address stakeToken,
         uint256 dtAmountIn,
         uint256 poolAmountOut
-<<<<<<< HEAD
     ) external nonReentrant{
-        if (_datatokens[datatokenAddress].bound != true) return;
-=======
-    ) public nonReentrant{
         if (! _datatokens[datatokenAddress].bound) return;
->>>>>>> 91f89101
         require(
             msg.sender == _datatokens[datatokenAddress].poolAddress,
             "ERR: Only pool can call this"
@@ -453,11 +443,7 @@
 
      */
     // called by vester to get datatokens
-<<<<<<< HEAD
-    function getVesting(address datatokenAddress) external {
-=======
-    function getVesting(address datatokenAddress) public nonReentrant {
->>>>>>> 91f89101
+    function getVesting(address datatokenAddress) external nonReentrant {
         require(
             _datatokens[datatokenAddress].bound,
             "ERR:Invalid datatoken"
