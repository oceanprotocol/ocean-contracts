--- conflicted
+++ resolved
@@ -52,11 +52,7 @@
     modifier onlyActiveExchange(bytes32 exchangeId) {
         require(
             //exchanges[exchangeId].fixedRate != 0 &&
-<<<<<<< HEAD
-            exchanges[exchangeId].active == true,
-=======
                 exchanges[exchangeId].active,
->>>>>>> 9d734766
             "FixedRateExchange: Exchange does not exist!"
         );
         _;
@@ -175,16 +171,10 @@
      */
     function createWithDecimals(
         address dataToken,
-<<<<<<< HEAD
-        address[] memory addresses,
-        uint256[] memory uints
-    ) public onlyRouter returns (bytes32 exchangeId) {
-=======
         address[] memory addresses, 
         uint256[] memory uints 
     ) external onlyRouter returns (bytes32 exchangeId) {
        
->>>>>>> 9d734766
         require(
             addresses[0] != address(0),
             "FixedRateExchange: Invalid basetoken,  zero address"
@@ -376,7 +366,6 @@
             baseTokenAmount <= maxBaseTokenAmount,
             "FixedRateExchange: Too many base tokens"
         );
-<<<<<<< HEAD
       
         _accountFees(
             exchangeId,
@@ -385,18 +374,8 @@
             consumeFeeAmount,
             consumeMarketAddress
         );
-        require(
-            IERC20Template(exchanges[exchangeId].baseToken).transferFrom(
-=======
-        // we account fees , fees are always collected in basetoken
-        exchanges[exchangeId].oceanFeeAvailable = exchanges[exchangeId]
-            .oceanFeeAvailable
-            .add(oceanFeeAmount);
-        exchanges[exchangeId].marketFeeAvailable = exchanges[exchangeId]
-            .marketFeeAvailable
-            .add(marketFeeAmount);
-        IERC20(exchanges[exchangeId].baseToken).safeTransferFrom(
->>>>>>> 9d734766
+       
+            IERC20(exchanges[exchangeId].baseToken).safeTransferFrom(
                 msg.sender,
                 address(this), // we send basetoken to this address, then exchange owner can withdraw
                 baseTokenAmount
@@ -408,28 +387,6 @@
 
         if (dataTokenAmount > exchanges[exchangeId].dtBalance) {
             //first, let's try to mint
-<<<<<<< HEAD
-            if (
-                exchanges[exchangeId].withMint &&
-                IERC20Template(exchanges[exchangeId].dataToken).isMinter(
-                    address(this)
-                )
-            ) {
-                IERC20Template(exchanges[exchangeId].dataToken).mint(
-                    msg.sender,
-                    dataTokenAmount
-                );
-            } else {
-                require(
-                    IERC20Template(exchanges[exchangeId].dataToken)
-                        .transferFrom(
-                            exchanges[exchangeId].exchangeOwner,
-                            msg.sender,
-                            dataTokenAmount
-                        ),
-                    "FixedRateExchange: transferFrom failed in the dataToken contract"
-                );
-=======
             if(exchanges[exchangeId].withMint 
             && IERC20Template(exchanges[exchangeId].dataToken).isMinter(address(this)))
             {
@@ -441,7 +398,6 @@
                         msg.sender,
                         dataTokenAmount
                     );
->>>>>>> 9d734766
             }
         } else {
             exchanges[exchangeId].dtBalance = (exchanges[exchangeId].dtBalance)
@@ -745,25 +701,12 @@
         returns (uint256 supply)
     {
         if (exchanges[exchangeId].active == false) supply = 0;
-<<<<<<< HEAD
-        else if (
-            exchanges[exchangeId].withMint == true &&
-            IERC20Template(exchanges[exchangeId].dataToken).isMinter(
-                address(this)
-            )
-        ) {
-            supply =
-                IERC20Template(exchanges[exchangeId].dataToken).cap() -
-                IERC20Template(exchanges[exchangeId].dataToken).totalSupply();
-        } else {
-=======
         else if (exchanges[exchangeId].withMint
         && IERC20Template(exchanges[exchangeId].dataToken).isMinter(address(this))){
             supply = IERC20Template(exchanges[exchangeId].dataToken).cap() 
             - IERC20Template(exchanges[exchangeId].dataToken).totalSupply();
         }
         else {
->>>>>>> 9d734766
             uint256 balance = IERC20Template(exchanges[exchangeId].dataToken)
                 .balanceOf(exchanges[exchangeId].exchangeOwner);
             uint256 allowance = IERC20Template(exchanges[exchangeId].dataToken)
