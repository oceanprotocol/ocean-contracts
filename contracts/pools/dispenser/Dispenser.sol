pragma solidity 0.8.10;
// Copyright BigchainDB GmbH and Ocean Protocol contributors
// SPDX-License-Identifier: (Apache-2.0 AND CC-BY-4.0)
// Code is Apache-2.0 and docs are CC-BY-4.0

import "../../interfaces/IERC20.sol";
import "../../interfaces/IERC20Template.sol";
import "@openzeppelin/contracts/utils/math/SafeMath.sol";
<<<<<<< HEAD
import "../../utils/SafeERC20.sol";

contract Dispenser {
=======
import "@openzeppelin/contracts/security/ReentrancyGuard.sol";

contract Dispenser is ReentrancyGuard{
>>>>>>> a143e2f0
    using SafeMath for uint256;
    using SafeERC20 for IERC20;
    address public router;

    struct DataToken {
        bool active;  // if the dispenser is active for this datatoken
        address owner; // owner of this dispenser
        uint256 maxTokens; // max tokens to dispense
        uint256 maxBalance; // max balance of requester. 
        address allowedSwapper;
        //If the balance is higher, the dispense is rejected
    }
    mapping(address => DataToken) datatokens;
    address[] public datatokensList;
    
    
    event DispenserCreated(  // emited when a dispenser is created
        address indexed datatokenAddress,
        address indexed owner,
        uint256 maxTokens,
        uint256 maxBalance,
        address allowedSwapper
    );
    event DispenserActivated(  // emited when a dispenser is activated
        address indexed datatokenAddress
    );

    event DispenserDeactivated( // emited when a dispenser is deactivated
        address indexed datatokenAddress
    );
    event DispenserAllowedSwapperChanged( // emited when allowedSwapper is changed
        address indexed datatoken,
        address indexed newAllowedSwapper);
    
    event TokensDispensed( 
        // emited when tokens are dispended
        address indexed datatokenAddress,
        address indexed userAddress,
        uint256 amount
    );

    event OwnerWithdrawed(
        address indexed datatoken,
        address indexed owner,
        uint256 amount
    );

    modifier onlyRouter() {
        require(msg.sender == router, "Dispenser: only router");
        _;
    }

    constructor(address _router) {
        require(_router != address(0), "Dispenser: Wrong Router address");
        router = _router;
    }

    /**
     * @dev status
     *      Get information about a datatoken dispenser
     * @param datatoken refers to datatoken address.
     * @return active - if the dispenser is active for this datatoken
     * @return owner - owner of this dispenser
     * @return isMinter  - check the datatoken contract if the dispenser has mint roles
     * @return maxTokens - max tokens to dispense
     * @return maxBalance - max balance of requester. If the balance is higher, the dispense is rejected
     * @return balance - internal balance of the contract (if any)
     * @return allowedSwapper - address allowed to request DT if != 0
     */
    function status(address datatoken) 
    external view 
    returns(bool active,address owner,
    bool isMinter,uint256 maxTokens,uint256 maxBalance, uint256 balance, address allowedSwapper){
        require(
            datatoken != address(0),
            'Invalid token contract address'
        );
        active = datatokens[datatoken].active;
        owner = datatokens[datatoken].owner;
        maxTokens = datatokens[datatoken].maxTokens;
        maxBalance = datatokens[datatoken].maxBalance;
        IERC20Template tokenInstance = IERC20Template(datatoken);
        balance = tokenInstance.balanceOf(address(this));
        isMinter = tokenInstance.isMinter(address(this));
        allowedSwapper = datatokens[datatoken].allowedSwapper;
    }

    /**
     * @dev create
     *      Create a new dispenser
     * @param datatoken refers to datatoken address.
     * @param maxTokens - max tokens to dispense
     * @param maxBalance - max balance of requester.
     * @param owner - owner
     * @param allowedSwapper - if !=0, only this address can request DTs
     */
    function create(address datatoken,uint256 maxTokens, uint256 maxBalance, address owner, address allowedSwapper)
        external onlyRouter{
        require(
            datatoken != address(0),
            'Invalid token contract address'
        );
        require(
            datatokens[datatoken].owner == address(0) || datatokens[datatoken].owner == owner,
            'DataToken already created'
        );
        datatokens[datatoken].active = true;
        datatokens[datatoken].owner = owner;
        datatokens[datatoken].maxTokens = maxTokens;
        datatokens[datatoken].maxBalance = maxBalance;
        datatokens[datatoken].allowedSwapper = allowedSwapper;
        datatokensList.push(datatoken);
        emit DispenserCreated(datatoken, owner, maxTokens, maxBalance, allowedSwapper);
        emit DispenserAllowedSwapperChanged(datatoken, allowedSwapper);
    }
    /**
     * @dev activate
     *      Activate a new dispenser
     * @param datatoken refers to datatoken address.
     * @param maxTokens - max tokens to dispense
     * @param maxBalance - max balance of requester.
     */
    function activate(address datatoken,uint256 maxTokens, uint256 maxBalance)
        external {
        require(
            datatoken != address(0),
            'Invalid token contract address'
        );
        require(
            datatokens[datatoken].owner == msg.sender, 'Invalid owner'
        );
        datatokens[datatoken].active = true;
        datatokens[datatoken].maxTokens = maxTokens;
        datatokens[datatoken].maxBalance = maxBalance;
        datatokensList.push(datatoken);
        emit DispenserActivated(datatoken);
    }

    /**
     * @dev deactivate
     *      Deactivate an existing dispenser
     * @param datatoken refers to datatoken address.
     */
    function deactivate(address datatoken) external{
        require(
            datatoken != address(0),
            'Invalid token contract address'
        );
        require(
            datatokens[datatoken].owner == msg.sender,
            'DataToken already activated'
        );
        datatokens[datatoken].active = false;
        emit DispenserDeactivated(datatoken);
    }

    /**
     * @dev setAllowedSwapper
     *      Sets a new allowedSwapper
     * @param datatoken refers to datatoken address.
     * @param newAllowedSwapper refers to the new allowedSwapper
     */
    function setAllowedSwapper(address datatoken, address newAllowedSwapper) external{
        require(
            datatoken != address(0),
            'Invalid token contract address'
        );
        require(
            datatokens[datatoken].owner == msg.sender,
            'DataToken already activated'
        );
        datatokens[datatoken].allowedSwapper= newAllowedSwapper;
        emit DispenserAllowedSwapperChanged(datatoken, newAllowedSwapper);
    }

    

    /**
     * @dev dispense
     *  Dispense datatokens to caller. 
     *  The dispenser must be active, hold enough DT (or be able to mint more) 
     *  and respect maxTokens/maxBalance requirements
     * @param datatoken refers to datatoken address.
     * @param amount amount of datatokens required.
     * @param destination refers to who will receive the tokens
     */
    function dispense(address datatoken, uint256 amount, address destination) external nonReentrant payable{
        require(
            datatoken != address(0),
            'Invalid token contract address'
        );
        require(
            datatokens[datatoken].active == true,
            'Dispenser not active'
        );
        require(
            amount > 0,
            'Invalid zero amount'
        );
        require(
            datatokens[datatoken].maxTokens >= amount,
            'Amount too high'
        );
        if(datatokens[datatoken].allowedSwapper != address(0)){
            require(
                datatokens[datatoken].allowedSwapper == msg.sender,
                "This address is not allowed to request DT"
            );
        }
        
        IERC20Template tokenInstance = IERC20Template(datatoken);
        uint256 callerBalance = tokenInstance.balanceOf(destination);
        require(
            callerBalance<datatokens[datatoken].maxBalance,
            'Caller balance too high'
        );
        uint256 ourBalance = tokenInstance.balanceOf(address(this));
        if(ourBalance<amount && tokenInstance.isMinter(address(this))){ 
            //we need to mint the difference if we can
            tokenInstance.mint(address(this),amount - ourBalance);
            ourBalance = tokenInstance.balanceOf(address(this));
        }
        require(
            ourBalance>=amount,
            'Not enough reserves'
        );
        IERC20(datatoken).safeTransfer(destination,amount);
        emit TokensDispensed(datatoken, destination, amount);
    }

    /**
     * @dev ownerWithdraw
     *      Allow owner to withdraw all datatokens in this dispenser balance
     * @param datatoken refers to datatoken address.
     */
    function ownerWithdraw(address datatoken) external nonReentrant {
        require(
            datatoken != address(0),
            'Invalid token contract address'
        );
        require(
            datatokens[datatoken].owner == msg.sender,
            'Invalid owner'
        );
        IERC20Template tokenInstance = IERC20Template(datatoken);
        uint256 ourBalance = tokenInstance.balanceOf(address(this));
        if(ourBalance>0){
            IERC20(datatoken).safeTransfer(msg.sender,ourBalance);
            emit OwnerWithdrawed(datatoken, msg.sender, ourBalance);
        }
    }
}<|MERGE_RESOLUTION|>--- conflicted
+++ resolved
@@ -6,15 +6,11 @@
 import "../../interfaces/IERC20.sol";
 import "../../interfaces/IERC20Template.sol";
 import "@openzeppelin/contracts/utils/math/SafeMath.sol";
-<<<<<<< HEAD
+
 import "../../utils/SafeERC20.sol";
-
-contract Dispenser {
-=======
 import "@openzeppelin/contracts/security/ReentrancyGuard.sol";
 
 contract Dispenser is ReentrancyGuard{
->>>>>>> a143e2f0
     using SafeMath for uint256;
     using SafeERC20 for IERC20;
     address public router;
