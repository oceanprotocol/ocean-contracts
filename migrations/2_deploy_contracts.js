/* eslint-env mocha */
/* global artifacts */
var DataTokenTemplate = artifacts.require('./DataTokenTemplate.sol')
var DTFactory = artifacts.require('./DTFactory.sol')
var SPool = artifacts.require('./SPool.sol')
var SFactory = artifacts.require('./SFactory.sol')
<<<<<<< HEAD
var DDO = artifacts.require('./DDO.sol')
=======
var FixedRateExchange = artifacts.require('./FixedRateExchange.sol')
>>>>>>> 4411aa2e

module.exports = function(deployer, network, accounts) {
    deployer.then(async () => {
        await deployer.deploy(
            DataTokenTemplate,
            'DataTokenTemplate',
            'DTT',
            accounts[0],
            10000000,
            'http://oceanprotocol.com'
        )
        await deployer.deploy(
            DTFactory,
            DataTokenTemplate.address
        )
        await deployer.deploy(
            SPool
        )

        await deployer.deploy(
            SFactory,
            SPool.address
        )

        await deployer.deploy(
<<<<<<< HEAD
            DDO
=======
            FixedRateExchange
>>>>>>> 4411aa2e
        )
    })
}<|MERGE_RESOLUTION|>--- conflicted
+++ resolved
@@ -4,11 +4,8 @@
 var DTFactory = artifacts.require('./DTFactory.sol')
 var SPool = artifacts.require('./SPool.sol')
 var SFactory = artifacts.require('./SFactory.sol')
-<<<<<<< HEAD
 var DDO = artifacts.require('./DDO.sol')
-=======
 var FixedRateExchange = artifacts.require('./FixedRateExchange.sol')
->>>>>>> 4411aa2e
 
 module.exports = function(deployer, network, accounts) {
     deployer.then(async () => {
@@ -34,11 +31,11 @@
         )
 
         await deployer.deploy(
-<<<<<<< HEAD
+            FixedRateExchange
+        )
+      
+        await deployer.deploy(
             DDO
-=======
-            FixedRateExchange
->>>>>>> 4411aa2e
         )
     })
 }