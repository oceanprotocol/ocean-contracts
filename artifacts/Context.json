--- conflicted
+++ resolved
@@ -19,25 +19,14 @@
     "absolutePath": "openzeppelin-solidity/contracts/GSN/Context.sol",
     "exportedSymbols": {
       "Context": [
-<<<<<<< HEAD
-        5946
+        5922
       ]
     },
-    "id": 5947,
+    "id": 5923,
     "nodeType": "SourceUnit",
     "nodes": [
       {
-        "id": 5921,
-=======
-        5993
-      ]
-    },
-    "id": 5994,
-    "nodeType": "SourceUnit",
-    "nodes": [
-      {
-        "id": 5968,
->>>>>>> 9c4ae8db
+        "id": 5897,
         "literals": [
           "solidity",
           "^",
@@ -53,66 +42,40 @@
         "contractKind": "contract",
         "documentation": null,
         "fullyImplemented": true,
-<<<<<<< HEAD
-        "id": 5946,
+        "id": 5922,
         "linearizedBaseContracts": [
-          5946
-=======
-        "id": 5993,
-        "linearizedBaseContracts": [
-          5993
->>>>>>> 9c4ae8db
+          5922
         ],
         "name": "Context",
         "nodeType": "ContractDefinition",
         "nodes": [
           {
             "body": {
-<<<<<<< HEAD
-              "id": 5924,
-=======
-              "id": 5971,
->>>>>>> 9c4ae8db
+              "id": 5900,
               "nodeType": "Block",
               "src": "726:3:15",
               "statements": []
             },
             "documentation": null,
-<<<<<<< HEAD
-            "id": 5925,
-=======
-            "id": 5972,
->>>>>>> 9c4ae8db
+            "id": 5901,
             "implemented": true,
             "kind": "constructor",
             "modifiers": [],
             "name": "",
             "nodeType": "FunctionDefinition",
             "parameters": {
-<<<<<<< HEAD
-              "id": 5922,
-=======
-              "id": 5969,
->>>>>>> 9c4ae8db
+              "id": 5898,
               "nodeType": "ParameterList",
               "parameters": [],
               "src": "714:2:15"
             },
             "returnParameters": {
-<<<<<<< HEAD
-              "id": 5923,
-=======
-              "id": 5970,
->>>>>>> 9c4ae8db
+              "id": 5899,
               "nodeType": "ParameterList",
               "parameters": [],
               "src": "726:0:15"
             },
-<<<<<<< HEAD
-            "scope": 5946,
-=======
-            "scope": 5993,
->>>>>>> 9c4ae8db
+            "scope": 5922,
             "src": "702:27:15",
             "stateMutability": "nonpayable",
             "superFunction": null,
@@ -120,11 +83,7 @@
           },
           {
             "body": {
-<<<<<<< HEAD
-              "id": 5933,
-=======
-              "id": 5980,
->>>>>>> 9c4ae8db
+              "id": 5909,
               "nodeType": "Block",
               "src": "850:34:15",
               "statements": [
@@ -133,30 +92,18 @@
                     "argumentTypes": null,
                     "expression": {
                       "argumentTypes": null,
-<<<<<<< HEAD
-                      "id": 5930,
+                      "id": 5906,
                       "name": "msg",
                       "nodeType": "Identifier",
                       "overloadedDeclarations": [],
-                      "referencedDeclaration": 6740,
-=======
-                      "id": 5977,
-                      "name": "msg",
-                      "nodeType": "Identifier",
-                      "overloadedDeclarations": [],
-                      "referencedDeclaration": 6787,
->>>>>>> 9c4ae8db
+                      "referencedDeclaration": 6716,
                       "src": "867:3:15",
                       "typeDescriptions": {
                         "typeIdentifier": "t_magic_message",
                         "typeString": "msg"
                       }
                     },
-<<<<<<< HEAD
-                    "id": 5931,
-=======
-                    "id": 5978,
->>>>>>> 9c4ae8db
+                    "id": 5907,
                     "isConstant": false,
                     "isLValue": false,
                     "isPure": false,
@@ -170,60 +117,36 @@
                       "typeString": "address payable"
                     }
                   },
-<<<<<<< HEAD
-                  "functionReturnParameters": 5929,
-                  "id": 5932,
-=======
-                  "functionReturnParameters": 5976,
-                  "id": 5979,
->>>>>>> 9c4ae8db
+                  "functionReturnParameters": 5905,
+                  "id": 5908,
                   "nodeType": "Return",
                   "src": "860:17:15"
                 }
               ]
             },
             "documentation": null,
-<<<<<<< HEAD
-            "id": 5934,
-=======
-            "id": 5981,
->>>>>>> 9c4ae8db
+            "id": 5910,
             "implemented": true,
             "kind": "function",
             "modifiers": [],
             "name": "_msgSender",
             "nodeType": "FunctionDefinition",
             "parameters": {
-<<<<<<< HEAD
-              "id": 5926,
-=======
-              "id": 5973,
->>>>>>> 9c4ae8db
+              "id": 5902,
               "nodeType": "ParameterList",
               "parameters": [],
               "src": "807:2:15"
             },
             "returnParameters": {
-<<<<<<< HEAD
-              "id": 5929,
-=======
-              "id": 5976,
->>>>>>> 9c4ae8db
+              "id": 5905,
               "nodeType": "ParameterList",
               "parameters": [
                 {
                   "constant": false,
-<<<<<<< HEAD
-                  "id": 5928,
+                  "id": 5904,
                   "name": "",
                   "nodeType": "VariableDeclaration",
-                  "scope": 5934,
-=======
-                  "id": 5975,
-                  "name": "",
-                  "nodeType": "VariableDeclaration",
-                  "scope": 5981,
->>>>>>> 9c4ae8db
+                  "scope": 5910,
                   "src": "833:15:15",
                   "stateVariable": false,
                   "storageLocation": "default",
@@ -232,11 +155,7 @@
                     "typeString": "address payable"
                   },
                   "typeName": {
-<<<<<<< HEAD
-                    "id": 5927,
-=======
-                    "id": 5974,
->>>>>>> 9c4ae8db
+                    "id": 5903,
                     "name": "address",
                     "nodeType": "ElementaryTypeName",
                     "src": "833:15:15",
@@ -252,11 +171,7 @@
               ],
               "src": "832:17:15"
             },
-<<<<<<< HEAD
-            "scope": 5946,
-=======
-            "scope": 5993,
->>>>>>> 9c4ae8db
+            "scope": 5922,
             "src": "788:96:15",
             "stateMutability": "view",
             "superFunction": null,
@@ -264,44 +179,25 @@
           },
           {
             "body": {
-<<<<<<< HEAD
-              "id": 5944,
-=======
-              "id": 5991,
->>>>>>> 9c4ae8db
+              "id": 5920,
               "nodeType": "Block",
               "src": "947:165:15",
               "statements": [
                 {
                   "expression": {
                     "argumentTypes": null,
-<<<<<<< HEAD
-                    "id": 5939,
+                    "id": 5915,
                     "name": "this",
                     "nodeType": "Identifier",
                     "overloadedDeclarations": [],
-                    "referencedDeclaration": 6778,
+                    "referencedDeclaration": 6754,
                     "src": "957:4:15",
                     "typeDescriptions": {
-                      "typeIdentifier": "t_contract$_Context_$5946",
+                      "typeIdentifier": "t_contract$_Context_$5922",
                       "typeString": "contract Context"
                     }
                   },
-                  "id": 5940,
-=======
-                    "id": 5986,
-                    "name": "this",
-                    "nodeType": "Identifier",
-                    "overloadedDeclarations": [],
-                    "referencedDeclaration": 6825,
-                    "src": "957:4:15",
-                    "typeDescriptions": {
-                      "typeIdentifier": "t_contract$_Context_$5993",
-                      "typeString": "contract Context"
-                    }
-                  },
-                  "id": 5987,
->>>>>>> 9c4ae8db
+                  "id": 5916,
                   "nodeType": "ExpressionStatement",
                   "src": "957:4:15"
                 },
@@ -310,30 +206,18 @@
                     "argumentTypes": null,
                     "expression": {
                       "argumentTypes": null,
-<<<<<<< HEAD
-                      "id": 5941,
+                      "id": 5917,
                       "name": "msg",
                       "nodeType": "Identifier",
                       "overloadedDeclarations": [],
-                      "referencedDeclaration": 6740,
-=======
-                      "id": 5988,
-                      "name": "msg",
-                      "nodeType": "Identifier",
-                      "overloadedDeclarations": [],
-                      "referencedDeclaration": 6787,
->>>>>>> 9c4ae8db
+                      "referencedDeclaration": 6716,
                       "src": "1097:3:15",
                       "typeDescriptions": {
                         "typeIdentifier": "t_magic_message",
                         "typeString": "msg"
                       }
                     },
-<<<<<<< HEAD
-                    "id": 5942,
-=======
-                    "id": 5989,
->>>>>>> 9c4ae8db
+                    "id": 5918,
                     "isConstant": false,
                     "isLValue": false,
                     "isPure": false,
@@ -347,60 +231,36 @@
                       "typeString": "bytes calldata"
                     }
                   },
-<<<<<<< HEAD
-                  "functionReturnParameters": 5938,
-                  "id": 5943,
-=======
-                  "functionReturnParameters": 5985,
-                  "id": 5990,
->>>>>>> 9c4ae8db
+                  "functionReturnParameters": 5914,
+                  "id": 5919,
                   "nodeType": "Return",
                   "src": "1090:15:15"
                 }
               ]
             },
             "documentation": null,
-<<<<<<< HEAD
-            "id": 5945,
-=======
-            "id": 5992,
->>>>>>> 9c4ae8db
+            "id": 5921,
             "implemented": true,
             "kind": "function",
             "modifiers": [],
             "name": "_msgData",
             "nodeType": "FunctionDefinition",
             "parameters": {
-<<<<<<< HEAD
-              "id": 5935,
-=======
-              "id": 5982,
->>>>>>> 9c4ae8db
+              "id": 5911,
               "nodeType": "ParameterList",
               "parameters": [],
               "src": "907:2:15"
             },
             "returnParameters": {
-<<<<<<< HEAD
-              "id": 5938,
-=======
-              "id": 5985,
->>>>>>> 9c4ae8db
+              "id": 5914,
               "nodeType": "ParameterList",
               "parameters": [
                 {
                   "constant": false,
-<<<<<<< HEAD
-                  "id": 5937,
+                  "id": 5913,
                   "name": "",
                   "nodeType": "VariableDeclaration",
-                  "scope": 5945,
-=======
-                  "id": 5984,
-                  "name": "",
-                  "nodeType": "VariableDeclaration",
-                  "scope": 5992,
->>>>>>> 9c4ae8db
+                  "scope": 5921,
                   "src": "933:12:15",
                   "stateVariable": false,
                   "storageLocation": "memory",
@@ -409,11 +269,7 @@
                     "typeString": "bytes"
                   },
                   "typeName": {
-<<<<<<< HEAD
-                    "id": 5936,
-=======
-                    "id": 5983,
->>>>>>> 9c4ae8db
+                    "id": 5912,
                     "name": "bytes",
                     "nodeType": "ElementaryTypeName",
                     "src": "933:5:15",
@@ -428,22 +284,14 @@
               ],
               "src": "932:14:15"
             },
-<<<<<<< HEAD
-            "scope": 5946,
-=======
-            "scope": 5993,
->>>>>>> 9c4ae8db
+            "scope": 5922,
             "src": "890:222:15",
             "stateMutability": "view",
             "superFunction": null,
             "visibility": "internal"
           }
         ],
-<<<<<<< HEAD
-        "scope": 5947,
-=======
-        "scope": 5994,
->>>>>>> 9c4ae8db
+        "scope": 5923,
         "src": "525:589:15"
       }
     ],
@@ -453,25 +301,14 @@
     "absolutePath": "openzeppelin-solidity/contracts/GSN/Context.sol",
     "exportedSymbols": {
       "Context": [
-<<<<<<< HEAD
-        5946
+        5922
       ]
     },
-    "id": 5947,
+    "id": 5923,
     "nodeType": "SourceUnit",
     "nodes": [
       {
-        "id": 5921,
-=======
-        5993
-      ]
-    },
-    "id": 5994,
-    "nodeType": "SourceUnit",
-    "nodes": [
-      {
-        "id": 5968,
->>>>>>> 9c4ae8db
+        "id": 5897,
         "literals": [
           "solidity",
           "^",
@@ -487,66 +324,40 @@
         "contractKind": "contract",
         "documentation": null,
         "fullyImplemented": true,
-<<<<<<< HEAD
-        "id": 5946,
+        "id": 5922,
         "linearizedBaseContracts": [
-          5946
-=======
-        "id": 5993,
-        "linearizedBaseContracts": [
-          5993
->>>>>>> 9c4ae8db
+          5922
         ],
         "name": "Context",
         "nodeType": "ContractDefinition",
         "nodes": [
           {
             "body": {
-<<<<<<< HEAD
-              "id": 5924,
-=======
-              "id": 5971,
->>>>>>> 9c4ae8db
+              "id": 5900,
               "nodeType": "Block",
               "src": "726:3:15",
               "statements": []
             },
             "documentation": null,
-<<<<<<< HEAD
-            "id": 5925,
-=======
-            "id": 5972,
->>>>>>> 9c4ae8db
+            "id": 5901,
             "implemented": true,
             "kind": "constructor",
             "modifiers": [],
             "name": "",
             "nodeType": "FunctionDefinition",
             "parameters": {
-<<<<<<< HEAD
-              "id": 5922,
-=======
-              "id": 5969,
->>>>>>> 9c4ae8db
+              "id": 5898,
               "nodeType": "ParameterList",
               "parameters": [],
               "src": "714:2:15"
             },
             "returnParameters": {
-<<<<<<< HEAD
-              "id": 5923,
-=======
-              "id": 5970,
->>>>>>> 9c4ae8db
+              "id": 5899,
               "nodeType": "ParameterList",
               "parameters": [],
               "src": "726:0:15"
             },
-<<<<<<< HEAD
-            "scope": 5946,
-=======
-            "scope": 5993,
->>>>>>> 9c4ae8db
+            "scope": 5922,
             "src": "702:27:15",
             "stateMutability": "nonpayable",
             "superFunction": null,
@@ -554,11 +365,7 @@
           },
           {
             "body": {
-<<<<<<< HEAD
-              "id": 5933,
-=======
-              "id": 5980,
->>>>>>> 9c4ae8db
+              "id": 5909,
               "nodeType": "Block",
               "src": "850:34:15",
               "statements": [
@@ -567,30 +374,18 @@
                     "argumentTypes": null,
                     "expression": {
                       "argumentTypes": null,
-<<<<<<< HEAD
-                      "id": 5930,
+                      "id": 5906,
                       "name": "msg",
                       "nodeType": "Identifier",
                       "overloadedDeclarations": [],
-                      "referencedDeclaration": 6740,
-=======
-                      "id": 5977,
-                      "name": "msg",
-                      "nodeType": "Identifier",
-                      "overloadedDeclarations": [],
-                      "referencedDeclaration": 6787,
->>>>>>> 9c4ae8db
+                      "referencedDeclaration": 6716,
                       "src": "867:3:15",
                       "typeDescriptions": {
                         "typeIdentifier": "t_magic_message",
                         "typeString": "msg"
                       }
                     },
-<<<<<<< HEAD
-                    "id": 5931,
-=======
-                    "id": 5978,
->>>>>>> 9c4ae8db
+                    "id": 5907,
                     "isConstant": false,
                     "isLValue": false,
                     "isPure": false,
@@ -604,60 +399,36 @@
                       "typeString": "address payable"
                     }
                   },
-<<<<<<< HEAD
-                  "functionReturnParameters": 5929,
-                  "id": 5932,
-=======
-                  "functionReturnParameters": 5976,
-                  "id": 5979,
->>>>>>> 9c4ae8db
+                  "functionReturnParameters": 5905,
+                  "id": 5908,
                   "nodeType": "Return",
                   "src": "860:17:15"
                 }
               ]
             },
             "documentation": null,
-<<<<<<< HEAD
-            "id": 5934,
-=======
-            "id": 5981,
->>>>>>> 9c4ae8db
+            "id": 5910,
             "implemented": true,
             "kind": "function",
             "modifiers": [],
             "name": "_msgSender",
             "nodeType": "FunctionDefinition",
             "parameters": {
-<<<<<<< HEAD
-              "id": 5926,
-=======
-              "id": 5973,
->>>>>>> 9c4ae8db
+              "id": 5902,
               "nodeType": "ParameterList",
               "parameters": [],
               "src": "807:2:15"
             },
             "returnParameters": {
-<<<<<<< HEAD
-              "id": 5929,
-=======
-              "id": 5976,
->>>>>>> 9c4ae8db
+              "id": 5905,
               "nodeType": "ParameterList",
               "parameters": [
                 {
                   "constant": false,
-<<<<<<< HEAD
-                  "id": 5928,
+                  "id": 5904,
                   "name": "",
                   "nodeType": "VariableDeclaration",
-                  "scope": 5934,
-=======
-                  "id": 5975,
-                  "name": "",
-                  "nodeType": "VariableDeclaration",
-                  "scope": 5981,
->>>>>>> 9c4ae8db
+                  "scope": 5910,
                   "src": "833:15:15",
                   "stateVariable": false,
                   "storageLocation": "default",
@@ -666,11 +437,7 @@
                     "typeString": "address payable"
                   },
                   "typeName": {
-<<<<<<< HEAD
-                    "id": 5927,
-=======
-                    "id": 5974,
->>>>>>> 9c4ae8db
+                    "id": 5903,
                     "name": "address",
                     "nodeType": "ElementaryTypeName",
                     "src": "833:15:15",
@@ -686,11 +453,7 @@
               ],
               "src": "832:17:15"
             },
-<<<<<<< HEAD
-            "scope": 5946,
-=======
-            "scope": 5993,
->>>>>>> 9c4ae8db
+            "scope": 5922,
             "src": "788:96:15",
             "stateMutability": "view",
             "superFunction": null,
@@ -698,44 +461,25 @@
           },
           {
             "body": {
-<<<<<<< HEAD
-              "id": 5944,
-=======
-              "id": 5991,
->>>>>>> 9c4ae8db
+              "id": 5920,
               "nodeType": "Block",
               "src": "947:165:15",
               "statements": [
                 {
                   "expression": {
                     "argumentTypes": null,
-<<<<<<< HEAD
-                    "id": 5939,
+                    "id": 5915,
                     "name": "this",
                     "nodeType": "Identifier",
                     "overloadedDeclarations": [],
-                    "referencedDeclaration": 6778,
+                    "referencedDeclaration": 6754,
                     "src": "957:4:15",
                     "typeDescriptions": {
-                      "typeIdentifier": "t_contract$_Context_$5946",
+                      "typeIdentifier": "t_contract$_Context_$5922",
                       "typeString": "contract Context"
                     }
                   },
-                  "id": 5940,
-=======
-                    "id": 5986,
-                    "name": "this",
-                    "nodeType": "Identifier",
-                    "overloadedDeclarations": [],
-                    "referencedDeclaration": 6825,
-                    "src": "957:4:15",
-                    "typeDescriptions": {
-                      "typeIdentifier": "t_contract$_Context_$5993",
-                      "typeString": "contract Context"
-                    }
-                  },
-                  "id": 5987,
->>>>>>> 9c4ae8db
+                  "id": 5916,
                   "nodeType": "ExpressionStatement",
                   "src": "957:4:15"
                 },
@@ -744,30 +488,18 @@
                     "argumentTypes": null,
                     "expression": {
                       "argumentTypes": null,
-<<<<<<< HEAD
-                      "id": 5941,
+                      "id": 5917,
                       "name": "msg",
                       "nodeType": "Identifier",
                       "overloadedDeclarations": [],
-                      "referencedDeclaration": 6740,
-=======
-                      "id": 5988,
-                      "name": "msg",
-                      "nodeType": "Identifier",
-                      "overloadedDeclarations": [],
-                      "referencedDeclaration": 6787,
->>>>>>> 9c4ae8db
+                      "referencedDeclaration": 6716,
                       "src": "1097:3:15",
                       "typeDescriptions": {
                         "typeIdentifier": "t_magic_message",
                         "typeString": "msg"
                       }
                     },
-<<<<<<< HEAD
-                    "id": 5942,
-=======
-                    "id": 5989,
->>>>>>> 9c4ae8db
+                    "id": 5918,
                     "isConstant": false,
                     "isLValue": false,
                     "isPure": false,
@@ -781,60 +513,36 @@
                       "typeString": "bytes calldata"
                     }
                   },
-<<<<<<< HEAD
-                  "functionReturnParameters": 5938,
-                  "id": 5943,
-=======
-                  "functionReturnParameters": 5985,
-                  "id": 5990,
->>>>>>> 9c4ae8db
+                  "functionReturnParameters": 5914,
+                  "id": 5919,
                   "nodeType": "Return",
                   "src": "1090:15:15"
                 }
               ]
             },
             "documentation": null,
-<<<<<<< HEAD
-            "id": 5945,
-=======
-            "id": 5992,
->>>>>>> 9c4ae8db
+            "id": 5921,
             "implemented": true,
             "kind": "function",
             "modifiers": [],
             "name": "_msgData",
             "nodeType": "FunctionDefinition",
             "parameters": {
-<<<<<<< HEAD
-              "id": 5935,
-=======
-              "id": 5982,
->>>>>>> 9c4ae8db
+              "id": 5911,
               "nodeType": "ParameterList",
               "parameters": [],
               "src": "907:2:15"
             },
             "returnParameters": {
-<<<<<<< HEAD
-              "id": 5938,
-=======
-              "id": 5985,
->>>>>>> 9c4ae8db
+              "id": 5914,
               "nodeType": "ParameterList",
               "parameters": [
                 {
                   "constant": false,
-<<<<<<< HEAD
-                  "id": 5937,
+                  "id": 5913,
                   "name": "",
                   "nodeType": "VariableDeclaration",
-                  "scope": 5945,
-=======
-                  "id": 5984,
-                  "name": "",
-                  "nodeType": "VariableDeclaration",
-                  "scope": 5992,
->>>>>>> 9c4ae8db
+                  "scope": 5921,
                   "src": "933:12:15",
                   "stateVariable": false,
                   "storageLocation": "memory",
@@ -843,11 +551,7 @@
                     "typeString": "bytes"
                   },
                   "typeName": {
-<<<<<<< HEAD
-                    "id": 5936,
-=======
-                    "id": 5983,
->>>>>>> 9c4ae8db
+                    "id": 5912,
                     "name": "bytes",
                     "nodeType": "ElementaryTypeName",
                     "src": "933:5:15",
@@ -862,22 +566,14 @@
               ],
               "src": "932:14:15"
             },
-<<<<<<< HEAD
-            "scope": 5946,
-=======
-            "scope": 5993,
->>>>>>> 9c4ae8db
+            "scope": 5922,
             "src": "890:222:15",
             "stateMutability": "view",
             "superFunction": null,
             "visibility": "internal"
           }
         ],
-<<<<<<< HEAD
-        "scope": 5947,
-=======
-        "scope": 5994,
->>>>>>> 9c4ae8db
+        "scope": 5923,
         "src": "525:589:15"
       }
     ],
@@ -889,11 +585,7 @@
   },
   "networks": {},
   "schemaVersion": "3.2.0",
-<<<<<<< HEAD
-  "updatedAt": "2020-09-21T10:20:47.390Z",
-=======
-  "updatedAt": "2020-09-16T10:31:01.112Z",
->>>>>>> 9c4ae8db
+  "updatedAt": "2020-09-21T10:30:10.043Z",
   "devdoc": {
     "methods": {}
   },
