--- conflicted
+++ resolved
@@ -54,19 +54,18 @@
     "FixedRateExchange": "0xDEfD0018969cd2d4E648209F876ADe184815f038",
     "Metadata": "0x9C9eE07b8Ce907D2f9244F8317C1Ed29A3193bAe",
     "Ocean": "0x3c21a90599b5B7f37014cA5Bf30d3f1b73d7e391",
-<<<<<<< HEAD
-    "Dispenser": "0x042D709b72B437d7d387F2679bD4ac060e561c9f"
+    "Dispenser": "0x042D709b72B437d7d387F2679bD4ac060e561c9f",
+    "chainId": 1287,
+    "startBlock": 90707
   },
   "aurora": {
     "DTFactory": "0x079B62430541aa87EF5657FC6C5D8992B21131F8",
     "BFactory": "0x0b65Df3b271A047a09AD4e03D9FA3d2774a02f91",
     "FixedRateExchange": "0xa0c5bE6E58706Fc3b6Aeb069FeAad93d0184D296",
     "Metadata": "0x1ed19511194ba3886EdC573CBfdc3028f27a958F",
-    "Dispenser": "0xa12E1a09373534EeFc49BBEd46E0059658b1D0bD"
-=======
-    "Dispenser": "0x042D709b72B437d7d387F2679bD4ac060e561c9f",
-    "chainId": 1287,
-    "startBlock": 90707
+    "Dispenser": "0xa12E1a09373534EeFc49BBEd46E0059658b1D0bD",
+    "chainId": 1313161555,
+    "startBlock": 0
   },
   "undefined": {
     "DTFactory": "0xC54b688d81b6B3bab9834D9D7afd8655641EEdA7",
@@ -106,6 +105,5 @@
     "Ocean": "0xdce07662ca8ebc241316a15b611c89711414dd1a",
     "chainId": 56,
     "startBlock": 8114772
->>>>>>> 3d4dc8ed
   }
 }