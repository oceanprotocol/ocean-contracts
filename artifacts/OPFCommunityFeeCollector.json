{
  "contractName": "OPFCommunityFeeCollector",
  "abi": [
    {
      "constant": false,
      "inputs": [],
      "name": "renounceOwnership",
      "outputs": [],
      "payable": false,
      "stateMutability": "nonpayable",
      "type": "function"
    },
    {
      "constant": true,
      "inputs": [],
      "name": "owner",
      "outputs": [
        {
          "name": "",
          "type": "address"
        }
      ],
      "payable": false,
      "stateMutability": "view",
      "type": "function"
    },
    {
      "constant": true,
      "inputs": [],
      "name": "isOwner",
      "outputs": [
        {
          "name": "",
          "type": "bool"
        }
      ],
      "payable": false,
      "stateMutability": "view",
      "type": "function"
    },
    {
      "constant": false,
      "inputs": [
        {
          "name": "newOwner",
          "type": "address"
        }
      ],
      "name": "transferOwnership",
      "outputs": [],
      "payable": false,
      "stateMutability": "nonpayable",
      "type": "function"
    },
    {
      "inputs": [
        {
          "name": "newCollector",
          "type": "address"
        },
        {
          "name": "OPFOwnerAddress",
          "type": "address"
        }
      ],
      "payable": false,
      "stateMutability": "nonpayable",
      "type": "constructor"
    },
    {
      "payable": true,
      "stateMutability": "payable",
      "type": "fallback"
    },
    {
      "anonymous": false,
      "inputs": [
        {
          "indexed": true,
          "name": "previousOwner",
          "type": "address"
        },
        {
          "indexed": true,
          "name": "newOwner",
          "type": "address"
        }
      ],
      "name": "OwnershipTransferred",
      "type": "event"
    },
    {
      "constant": false,
      "inputs": [],
      "name": "withdrawETH",
      "outputs": [],
      "payable": true,
      "stateMutability": "payable",
      "type": "function"
    },
    {
      "constant": false,
      "inputs": [
        {
          "name": "tokenAddress",
          "type": "address"
        }
      ],
      "name": "withdrawToken",
      "outputs": [],
      "payable": false,
      "stateMutability": "nonpayable",
      "type": "function"
    },
    {
      "constant": false,
      "inputs": [
        {
          "name": "newCollector",
          "type": "address"
        }
      ],
      "name": "changeCollector",
      "outputs": [],
      "payable": false,
      "stateMutability": "nonpayable",
      "type": "function"
    }
  ],
  "metadata": "{\"compiler\":{\"version\":\"0.5.7+commit.6da8b019\"},\"language\":\"Solidity\",\"output\":{\"abi\":[{\"constant\":false,\"inputs\":[],\"name\":\"renounceOwnership\",\"outputs\":[],\"payable\":false,\"stateMutability\":\"nonpayable\",\"type\":\"function\"},{\"constant\":false,\"inputs\":[{\"name\":\"newCollector\",\"type\":\"address\"}],\"name\":\"changeCollector\",\"outputs\":[],\"payable\":false,\"stateMutability\":\"nonpayable\",\"type\":\"function\"},{\"constant\":false,\"inputs\":[{\"name\":\"tokenAddress\",\"type\":\"address\"}],\"name\":\"withdrawToken\",\"outputs\":[],\"payable\":false,\"stateMutability\":\"nonpayable\",\"type\":\"function\"},{\"constant\":true,\"inputs\":[],\"name\":\"owner\",\"outputs\":[{\"name\":\"\",\"type\":\"address\"}],\"payable\":false,\"stateMutability\":\"view\",\"type\":\"function\"},{\"constant\":true,\"inputs\":[],\"name\":\"isOwner\",\"outputs\":[{\"name\":\"\",\"type\":\"bool\"}],\"payable\":false,\"stateMutability\":\"view\",\"type\":\"function\"},{\"constant\":false,\"inputs\":[],\"name\":\"withdrawETH\",\"outputs\":[],\"payable\":true,\"stateMutability\":\"payable\",\"type\":\"function\"},{\"constant\":false,\"inputs\":[{\"name\":\"newOwner\",\"type\":\"address\"}],\"name\":\"transferOwnership\",\"outputs\":[],\"payable\":false,\"stateMutability\":\"nonpayable\",\"type\":\"function\"},{\"inputs\":[{\"name\":\"newCollector\",\"type\":\"address\"},{\"name\":\"OPFOwnerAddress\",\"type\":\"address\"}],\"payable\":false,\"stateMutability\":\"nonpayable\",\"type\":\"constructor\"},{\"payable\":true,\"stateMutability\":\"payable\",\"type\":\"fallback\"},{\"anonymous\":false,\"inputs\":[{\"indexed\":true,\"name\":\"previousOwner\",\"type\":\"address\"},{\"indexed\":true,\"name\":\"newOwner\",\"type\":\"address\"}],\"name\":\"OwnershipTransferred\",\"type\":\"event\"}],\"devdoc\":{\"details\":\"Ocean Protocol Foundation Community Fee Collector contract     allows consumers to pay very small fee as part of the exchange of      data tokens with ocean token in order to support the community of       ocean protocol and provide a sustainble development.\",\"methods\":{\"changeCollector(address)\":{\"details\":\"changeCollector     change the current collector address. Only owner can do that.\",\"params\":{\"newCollector\":\"the new collector address \"}},\"constructor\":{\"details\":\"constructor     Called prior contract deployment. set the controller address and     the contract owner address\",\"params\":{\"OPFOwnerAddress\":\"the contract owner address\",\"newCollector\":\"the fee collector address.\"}},\"isOwner()\":{\"details\":\"Returns true if the caller is the current owner.\"},\"owner()\":{\"details\":\"Returns the address of the current owner.\"},\"renounceOwnership()\":{\"details\":\"Leaves the contract without owner. It will not be possible to call `onlyOwner` functions anymore. Can only be called by the current owner.     * NOTE: Renouncing ownership will leave the contract without an owner, thereby removing any functionality that is only available to the owner.\"},\"transferOwnership(address)\":{\"details\":\"Transfers ownership of the contract to a new account (`newOwner`). Can only be called by the current owner.\"},\"withdrawETH()\":{\"details\":\"withdrawETH     transfers all the accumlated ether the collector address\"},\"withdrawToken(address)\":{\"details\":\"withdrawToken     transfers all the accumlated tokens the collector address\",\"params\":{\"tokenAddress\":\"the token contract address \"}}},\"title\":\"OPFCommunityFeeCollector\"},\"userdoc\":{\"methods\":{}}},\"settings\":{\"compilationTarget\":{\"/Users/ahmedali/Desktop/work/ocean-contracts/contracts/communityFee/OPFCommunityFeeCollector.sol\":\"OPFCommunityFeeCollector\"},\"evmVersion\":\"byzantium\",\"libraries\":{},\"optimizer\":{\"enabled\":true,\"runs\":200},\"remappings\":[]},\"sources\":{\"/Users/ahmedali/Desktop/work/ocean-contracts/contracts/communityFee/OPFCommunityFeeCollector.sol\":{\"keccak256\":\"0xe535cf1fa8e294c3c258f416672bb0500be90b4ba120db19498155dcc8d328be\",\"urls\":[\"bzzr://1861e37ad3bd204ad5bfe974e6b1950dba47a3fb2d9dd20c7af26c456940c00f\"]},\"/Users/ahmedali/Desktop/work/ocean-contracts/contracts/interfaces/IERC20Template.sol\":{\"keccak256\":\"0x3634a76d03b8c4595b417449d4e79570c4e6e6e366d4db41ba96b220c6460628\",\"urls\":[\"bzzr://d9be0df0cd5f3e29741757ced8b86f0909980af90ef0fe4742ca977b29e26b9c\"]},\"openzeppelin-solidity/contracts/GSN/Context.sol\":{\"keccak256\":\"0x90a3995645af7562d84b9d69363ffa5ae7217714ab61e951bf7bc450f40e4061\",\"urls\":[\"bzzr://51482c01bddf23793bddee43b60ab9578a62948a4f2082def24ea792a553b055\"]},\"openzeppelin-solidity/contracts/ownership/Ownable.sol\":{\"keccak256\":\"0x6fb9d7889769d7cc161225f9ef7a90e468ba9788b253816f8d8b6894d3472c24\",\"urls\":[\"bzzr://ab46c9368bc3abdded5eb85858304518c8a0291060ab42087075d759dbf3925f\"]}},\"version\":1}",
  "bytecode": "0x608060405234801561001057600080fd5b50604051604080610a838339810180604052604081101561003057600080fd5b508051602090910151600061004c64010000000061012d810204565b60008054600160a060020a031916600160a060020a038316908117825560405192935091600080516020610a63833981519152908290a350600160a060020a038216158015906100a45750600160a060020a03811615155b6100f9576040517f08c379a0000000000000000000000000000000000000000000000000000000008152600401808060200182810382526047815260200180610a1c6047913960600191505060405180910390fd5b60018054600160a060020a031916600160a060020a03841617905561012681640100000000610131810204565b5050610297565b3390565b6101426401000000006101c2810204565b6101ad57604080517f08c379a000000000000000000000000000000000000000000000000000000000815260206004820181905260248201527f4f776e61626c653a2063616c6c6572206973206e6f7420746865206f776e6572604482015290519081900360640190fd5b6101bf816401000000006101ef810204565b50565b60008054600160a060020a03166101e064010000000061012d810204565b600160a060020a031614905090565b600160a060020a03811661024e576040517f08c379a00000000000000000000000000000000000000000000000000000000081526004018080602001828103825260268152602001806109f66026913960400191505060405180910390fd5b60008054604051600160a060020a0380851693921691600080516020610a6383398151915291a360008054600160a060020a031916600160a060020a0392909216919091179055565b610750806102a66000396000f3fe60806040526004361061008d576000357c0100000000000000000000000000000000000000000000000000000000900480638da5cb5b1161006b5780638da5cb5b1461010a5780638f32d59b1461013b578063e086e5ec14610164578063f2fde38b1461016c5761008d565b8063715018a61461008f5780637781127e146100a457806389476069146100d7575b005b34801561009b57600080fd5b5061008d61019f565b3480156100b057600080fd5b5061008d600480360360208110156100c757600080fd5b5035600160a060020a0316610252565b3480156100e357600080fd5b5061008d600480360360208110156100fa57600080fd5b5035600160a060020a0316610325565b34801561011657600080fd5b5061011f6104da565b60408051600160a060020a039092168252519081900360200190f35b34801561014757600080fd5b506101506104e9565b604080519115158252519081900360200190f35b61008d61050d565b34801561017857600080fd5b5061008d6004803603602081101561018f57600080fd5b5035600160a060020a0316610547565b6101a76104e9565b6101fb576040805160e560020a62461bcd02815260206004820181905260248201527f4f776e61626c653a2063616c6c6572206973206e6f7420746865206f776e6572604482015290519081900360640190fd5b60008054604051600160a060020a03909116907f8be0079c531659141344cd1fd0a4f28419497f9722a3daafe3b4186f6b6457e0908390a36000805473ffffffffffffffffffffffffffffffffffffffff19169055565b61025a6104e9565b6102ae576040805160e560020a62461bcd02815260206004820181905260248201527f4f776e61626c653a2063616c6c6572206973206e6f7420746865206f776e6572604482015290519081900360640190fd5b600160a060020a0381166102f65760405160e560020a62461bcd0281526004018080602001828103825260338152602001806106f26033913960400191505060405180910390fd5b6001805473ffffffffffffffffffffffffffffffffffffffff1916600160a060020a0392909216919091179055565b600160a060020a03811661036d5760405160e560020a62461bcd0281526004018080602001828103825260388152602001806106876038913960400191505060405180910390fd5b600154604080517f70a082310000000000000000000000000000000000000000000000000000000081523060048201529051600160a060020a038085169363a9059cbb9391169184916370a08231916024808301926020929190829003018186803b1580156103db57600080fd5b505afa1580156103ef573d6000803e3d6000fd5b505050506040513d602081101561040557600080fd5b5051604080517c010000000000000000000000000000000000000000000000000000000063ffffffff8616028152600160a060020a03909316600484015260248301919091525160448083019260209291908290030181600087803b15801561046d57600080fd5b505af1158015610481573d6000803e3d6000fd5b505050506040513d602081101561049757600080fd5b50516104d75760405160e560020a62461bcd0281526004018080602001828103825260338152602001806106bf6033913960400191505060405180910390fd5b50565b600054600160a060020a031690565b60008054600160a060020a03166104fe6105ac565b600160a060020a031614905090565b600154604051600160a060020a0390911690303180156108fc02916000818181858888f193505050501580156104d7573d6000803e3d6000fd5b61054f6104e9565b6105a3576040805160e560020a62461bcd02815260206004820181905260248201527f4f776e61626c653a2063616c6c6572206973206e6f7420746865206f776e6572604482015290519081900360640190fd5b6104d7816105b0565b3390565b600160a060020a0381166105f85760405160e560020a62461bcd0281526004018080602001828103825260268152602001806106616026913960400191505060405180910390fd5b60008054604051600160a060020a03808516939216917f8be0079c531659141344cd1fd0a4f28419497f9722a3daafe3b4186f6b6457e091a36000805473ffffffffffffffffffffffffffffffffffffffff1916600160a060020a039290921691909117905556fe4f776e61626c653a206e6577206f776e657220697320746865207a65726f20616464726573734f5046436f6d6d756e697479466565436f6c6c6563746f723a20696e76616c696420746f6b656e20636f6e747261637420616464726573734f5046436f6d6d756e697479466565436f6c6c6563746f723a206661696c656420746f20776974686472617720746f6b656e734f5046436f6d6d756e697479466565436f6c6c6563746f723a20696e76616c696420636f6c6c6563746f722061646472657373a165627a7a72305820bc93b0f216cd25791d3fb78397e710a3de56536f4df1d0dca77a6be90baddcdb00294f776e61626c653a206e6577206f776e657220697320746865207a65726f20616464726573734f5046436f6d6d756e697479466565436f6c6c6563746f723a20636f6c6c6563746f722061646472657373206f72206f776e657220697320696e76616c696420616464726573738be0079c531659141344cd1fd0a4f28419497f9722a3daafe3b4186f6b6457e0",
  "deployedBytecode": "0x60806040526004361061008d576000357c0100000000000000000000000000000000000000000000000000000000900480638da5cb5b1161006b5780638da5cb5b1461010a5780638f32d59b1461013b578063e086e5ec14610164578063f2fde38b1461016c5761008d565b8063715018a61461008f5780637781127e146100a457806389476069146100d7575b005b34801561009b57600080fd5b5061008d61019f565b3480156100b057600080fd5b5061008d600480360360208110156100c757600080fd5b5035600160a060020a0316610252565b3480156100e357600080fd5b5061008d600480360360208110156100fa57600080fd5b5035600160a060020a0316610325565b34801561011657600080fd5b5061011f6104da565b60408051600160a060020a039092168252519081900360200190f35b34801561014757600080fd5b506101506104e9565b604080519115158252519081900360200190f35b61008d61050d565b34801561017857600080fd5b5061008d6004803603602081101561018f57600080fd5b5035600160a060020a0316610547565b6101a76104e9565b6101fb576040805160e560020a62461bcd02815260206004820181905260248201527f4f776e61626c653a2063616c6c6572206973206e6f7420746865206f776e6572604482015290519081900360640190fd5b60008054604051600160a060020a03909116907f8be0079c531659141344cd1fd0a4f28419497f9722a3daafe3b4186f6b6457e0908390a36000805473ffffffffffffffffffffffffffffffffffffffff19169055565b61025a6104e9565b6102ae576040805160e560020a62461bcd02815260206004820181905260248201527f4f776e61626c653a2063616c6c6572206973206e6f7420746865206f776e6572604482015290519081900360640190fd5b600160a060020a0381166102f65760405160e560020a62461bcd0281526004018080602001828103825260338152602001806106f26033913960400191505060405180910390fd5b6001805473ffffffffffffffffffffffffffffffffffffffff1916600160a060020a0392909216919091179055565b600160a060020a03811661036d5760405160e560020a62461bcd0281526004018080602001828103825260388152602001806106876038913960400191505060405180910390fd5b600154604080517f70a082310000000000000000000000000000000000000000000000000000000081523060048201529051600160a060020a038085169363a9059cbb9391169184916370a08231916024808301926020929190829003018186803b1580156103db57600080fd5b505afa1580156103ef573d6000803e3d6000fd5b505050506040513d602081101561040557600080fd5b5051604080517c010000000000000000000000000000000000000000000000000000000063ffffffff8616028152600160a060020a03909316600484015260248301919091525160448083019260209291908290030181600087803b15801561046d57600080fd5b505af1158015610481573d6000803e3d6000fd5b505050506040513d602081101561049757600080fd5b50516104d75760405160e560020a62461bcd0281526004018080602001828103825260338152602001806106bf6033913960400191505060405180910390fd5b50565b600054600160a060020a031690565b60008054600160a060020a03166104fe6105ac565b600160a060020a031614905090565b600154604051600160a060020a0390911690303180156108fc02916000818181858888f193505050501580156104d7573d6000803e3d6000fd5b61054f6104e9565b6105a3576040805160e560020a62461bcd02815260206004820181905260248201527f4f776e61626c653a2063616c6c6572206973206e6f7420746865206f776e6572604482015290519081900360640190fd5b6104d7816105b0565b3390565b600160a060020a0381166105f85760405160e560020a62461bcd0281526004018080602001828103825260268152602001806106616026913960400191505060405180910390fd5b60008054604051600160a060020a03808516939216917f8be0079c531659141344cd1fd0a4f28419497f9722a3daafe3b4186f6b6457e091a36000805473ffffffffffffffffffffffffffffffffffffffff1916600160a060020a039290921691909117905556fe4f776e61626c653a206e6577206f776e657220697320746865207a65726f20616464726573734f5046436f6d6d756e697479466565436f6c6c6563746f723a20696e76616c696420746f6b656e20636f6e747261637420616464726573734f5046436f6d6d756e697479466565436f6c6c6563746f723a206661696c656420746f20776974686472617720746f6b656e734f5046436f6d6d756e697479466565436f6c6c6563746f723a20696e76616c696420636f6c6c6563746f722061646472657373a165627a7a72305820bc93b0f216cd25791d3fb78397e710a3de56536f4df1d0dca77a6be90baddcdb0029",
  "sourceMap": "616:2308:8:-;;;973:411;8:9:-1;5:2;;;30:1;27;20:12;5:2;973:411:8;;;;;;;;;;;;;13:2:-1;8:3;5:11;2:2;;;29:1;26;19:12;2:2;-1:-1;973:411:8;;;;;;;698:17:17;718:12;:10;;;;:12;:::i;:::-;740:6;:18;;-1:-1:-1;;;;;;740:18:17;-1:-1:-1;;;;;740:18:17;;;;;;;773:43;;740:18;;-1:-1:-1;740:18:17;-1:-1:-1;;;;;;;;;;;773:43:17;740:6;;773:43;-1:-1:-1;;;;;;1131:26:8;;;;;;:70;;-1:-1:-1;;;;;;1172:29:8;;;;1131:70;1110:189;;;;;;;;;;;;;;;;;;;;;;;;;;;;;;;;;;;;;;;;;1309:9;:24;;-1:-1:-1;;;;;;1309:24:8;-1:-1:-1;;;;;1309:24:8;;;;;1343:34;1361:15;1343:17;;;;:34;:::i;:::-;973:411;;616:2308;;788:96:15;867:10;788:96;:::o;1970:107:17:-;1103:9;:7;;;;:9;:::i;:::-;1095:54;;;;;;;;;;;;;;;;;;;;;;;;;;;;;;;;;;;2042:28;2061:8;2042:18;;;;:28;:::i;:::-;1970:107;:::o;1250:92::-;1290:4;1329:6;;-1:-1:-1;;;;;1329:6:17;1313:12;:10;;;;:12;:::i;:::-;-1:-1:-1;;;;;1313:22:17;;1306:29;;1250:92;:::o;2178:225::-;-1:-1:-1;;;;;2251:22:17;;2243:73;;;;;;;;;;;;;;;;;;;;;;;;;;;;;;;;;;;;;;;;;2352:6;;;2331:38;;-1:-1:-1;;;;;2331:38:17;;;;2352:6;;;-1:-1:-1;;;;;;;;;;;2331:38:17;;2379:6;:17;;-1:-1:-1;;;;;;2379:17:17;-1:-1:-1;;;;;2379:17:17;;;;;;;;;;2178:225::o;616:2308:8:-;;;;;;;",
  "deployedSourceMap": "616:2308:8:-;;;;;;;;;;;;;;;;;;;;;;;;;;;;;;;;;;;;;;;;;;;;;;;;;;;;;;;;;;1684:137:17;;8:9:-1;5:2;;;30:1;27;20:12;5:2;1684:137:17;;;:::i;2636:286:8:-;;8:9:-1;5:2;;;30:1;27;20:12;5:2;2636:286:8;;;;;;13:2:-1;8:3;5:11;2:2;;;29:1;26;19:12;2:2;-1:-1;2636:286:8;-1:-1:-1;;;;;2636:286:8;;:::i;1972:486::-;;8:9:-1;5:2;;;30:1;27;20:12;5:2;1972:486:8;;;;;;13:2:-1;8:3;5:11;2:2;;;29:1;26;19:12;2:2;-1:-1;1972:486:8;-1:-1:-1;;;;;1972:486:8;;:::i;899:77:17:-;;8:9:-1;5:2;;;30:1;27;20:12;5:2;899:77:17;;;:::i;:::-;;;;-1:-1:-1;;;;;899:77:17;;;;;;;;;;;;;;1250:92;;8:9:-1;5:2;;;30:1;27;20:12;5:2;1250:92:17;;;:::i;:::-;;;;;;;;;;;;;;;;;;1679:120:8;;;:::i;1970:107:17:-;;8:9:-1;5:2;;;30:1;27;20:12;5:2;1970:107:17;;;;;;13:2:-1;8:3;5:11;2:2;;;29:1;26;19:12;2:2;-1:-1;1970:107:17;-1:-1:-1;;;;;1970:107:17;;:::i;1684:137::-;1103:9;:7;:9::i;:::-;1095:54;;;;;-1:-1:-1;;;;;1095:54:17;;;;;;;;;;;;;;;;;;;;;;;;;;;;;1782:1;1766:6;;1745:40;;-1:-1:-1;;;;;1766:6:17;;;;1745:40;;1782:1;;1745:40;1812:1;1795:19;;-1:-1:-1;;1795:19:17;;;1684:137::o;2636:286:8:-;1103:9:17;:7;:9::i;:::-;1095:54;;;;;-1:-1:-1;;;;;1095:54:17;;;;;;;;;;;;;;;;;;;;;;;;;;;;;-1:-1:-1;;;;;2778:26:8;;2757:124;;;;-1:-1:-1;;;;;2757:124:8;;;;;;;;;;;;;;;;;;;;;;;;;;;;;;;;;;;;2891:9;:24;;-1:-1:-1;;2891:24:8;-1:-1:-1;;;;;2891:24:8;;;;;;;;;;2636:286::o;1972:486::-;-1:-1:-1;;;;;2084:26:8;;2063:129;;;;-1:-1:-1;;;;;2063:129:8;;;;;;;;;;;;;;;;;;;;;;;;;;;;;;;;;;;;2280:9;;2307:53;;;;;;2354:4;2307:53;;;;;;-1:-1:-1;;;;;2225:37:8;;;;;;2280:9;;;2225:37;;2307:38;;:53;;;;;;;;;;;;;;2225:37;2307:53;;;5:2:-1;;;;30:1;27;20:12;5:2;2307:53:8;;;;8:9:-1;5:2;;;45:16;42:1;39;24:38;77:16;74:1;67:27;5:2;2307:53:8;;;;;;;13:2:-1;8:3;5:11;2:2;;;29:1;26;19:12;2:2;-1:-1;2307:53:8;2225:149;;;;;;;;;;-1:-1:-1;;;;;2225:149:8;;;;;;;;;;;;;;;;;;;;2307:53;;2225:149;;;;;;;-1:-1:-1;2225:149:8;;;;5:2:-1;;;;30:1;27;20:12;5:2;2225:149:8;;;;8:9:-1;5:2;;;45:16;42:1;39;24:38;77:16;74:1;67:27;5:2;2225:149:8;;;;;;;13:2:-1;8:3;5:11;2:2;;;29:1;26;19:12;2:2;-1:-1;2225:149:8;2203:248;;;;-1:-1:-1;;;;;2203:248:8;;;;;;;;;;;;;;;;;;;;;;;;;;;;;;;;;;;;1972:486;:::o;899:77:17:-;937:7;963:6;-1:-1:-1;;;;;963:6:17;899:77;:::o;1250:92::-;1290:4;1329:6;;-1:-1:-1;;;;;1329:6:17;1313:12;:10;:12::i;:::-;-1:-1:-1;;;;;1313:22:17;;1306:29;;1250:92;:::o;1679:120:8:-;1751:9;;:41;;-1:-1:-1;;;;;1751:9:8;;;;1778:4;1770:21;1751:41;;;;;:9;:41;:9;:41;1770:21;1751:9;:41;;;;;;;;8:9:-1;5:2;;;45:16;42:1;39;24:38;77:16;74:1;67:27;1970:107:17;1103:9;:7;:9::i;:::-;1095:54;;;;;-1:-1:-1;;;;;1095:54:17;;;;;;;;;;;;;;;;;;;;;;;;;;;;;2042:28;2061:8;2042:18;:28::i;788:96:15:-;867:10;788:96;:::o;2178:225:17:-;-1:-1:-1;;;;;2251:22:17;;2243:73;;;;-1:-1:-1;;;;;2243:73:17;;;;;;;;;;;;;;;;;;;;;;;;;;;;;;;;;;;;2352:6;;;2331:38;;-1:-1:-1;;;;;2331:38:17;;;;2352:6;;;2331:38;;;2379:6;:17;;-1:-1:-1;;2379:17:17;-1:-1:-1;;;;;2379:17:17;;;;;;;;;;2178:225::o",
  "source": "pragma solidity ^0.5.7;\n// Copyright BigchainDB GmbH and Ocean Protocol contributors\n// SPDX-License-Identifier: (Apache-2.0 AND CC-BY-4.0)\n// Code is Apache-2.0 and docs are CC-BY-4.0\nimport '../interfaces/IERC20Template.sol';\nimport 'openzeppelin-solidity/contracts/ownership/Ownable.sol';\n\n\n/**\n * @title OPFCommunityFeeCollector\n * @dev Ocean Protocol Foundation Community Fee Collector contract\n *      allows consumers to pay very small fee as part of the exchange of \n *      data tokens with ocean token in order to support the community of  \n *      ocean protocol and provide a sustainble development.\n */\ncontract OPFCommunityFeeCollector is Ownable {\n    address payable private collector;\n    /**\n     * @dev constructor\n     *      Called prior contract deployment. set the controller address and\n     *      the contract owner address\n     * @param newCollector the fee collector address.\n     * @param OPFOwnerAddress the contract owner address\n     */\n    constructor(\n        address payable newCollector,\n        address OPFOwnerAddress\n    ) \n        public\n        Ownable()\n    {\n        require(\n            newCollector != address(0)&&\n            OPFOwnerAddress != address(0), \n            'OPFCommunityFeeCollector: collector address or owner is invalid address'\n        );\n        collector = newCollector;\n        transferOwnership(OPFOwnerAddress);\n    }\n    /**\n     * @dev fallback function\n     *      this is a default fallback function in which receives\n     *      the collected ether.\n     */\n    function() external payable {}\n\n    /**\n     * @dev withdrawETH\n     *      transfers all the accumlated ether the collector address\n     */\n    function withdrawETH() \n        external \n        payable\n    {\n        collector.transfer(address(this).balance);\n    }\n\n    /**\n     * @dev withdrawToken\n     *      transfers all the accumlated tokens the collector address\n     * @param tokenAddress the token contract address \n     */\n    function withdrawToken(\n        address tokenAddress\n    ) \n        external\n    {\n        require(\n            tokenAddress != address(0),\n            'OPFCommunityFeeCollector: invalid token contract address'\n        );\n\n        require (\n            IERC20Template(tokenAddress).transfer(\n                collector,\n                IERC20Template(tokenAddress).balanceOf(address(this))\n            ),\n            'OPFCommunityFeeCollector: failed to withdraw tokens'\n        );\n    }\n\n    /**\n     * @dev changeCollector\n     *      change the current collector address. Only owner can do that.\n     * @param newCollector the new collector address \n     */\n    function changeCollector(\n        address payable newCollector\n    ) \n        external \n        onlyOwner \n    {\n        require(\n            newCollector != address(0),\n            'OPFCommunityFeeCollector: invalid collector address'\n        );\n        collector = newCollector;\n    }\n}\n",
  "sourcePath": "/Users/ahmedali/Desktop/work/ocean-contracts/contracts/communityFee/OPFCommunityFeeCollector.sol",
  "ast": {
    "absolutePath": "/Users/ahmedali/Desktop/work/ocean-contracts/contracts/communityFee/OPFCommunityFeeCollector.sol",
    "exportedSymbols": {
      "OPFCommunityFeeCollector": [
        4400
      ]
    },
    "id": 4401,
    "nodeType": "SourceUnit",
    "nodes": [
      {
        "id": 4289,
        "literals": [
          "solidity",
          "^",
          "0.5",
          ".7"
        ],
        "nodeType": "PragmaDirective",
        "src": "0:23:8"
      },
      {
        "absolutePath": "/Users/ahmedali/Desktop/work/ocean-contracts/contracts/interfaces/IERC20Template.sol",
        "file": "../interfaces/IERC20Template.sol",
        "id": 4290,
        "nodeType": "ImportDirective",
        "scope": 4401,
        "sourceUnit": 5140,
        "src": "185:42:8",
        "symbolAliases": [],
        "unitAlias": ""
      },
      {
        "absolutePath": "openzeppelin-solidity/contracts/ownership/Ownable.sol",
        "file": "openzeppelin-solidity/contracts/ownership/Ownable.sol",
        "id": 4291,
        "nodeType": "ImportDirective",
        "scope": 4401,
<<<<<<< HEAD
        "sourceUnit": 6252,
=======
        "sourceUnit": 6299,
>>>>>>> 9c4ae8db
        "src": "228:63:8",
        "symbolAliases": [],
        "unitAlias": ""
      },
      {
        "baseContracts": [
          {
            "arguments": null,
            "baseName": {
              "contractScope": null,
              "id": 4292,
              "name": "Ownable",
              "nodeType": "UserDefinedTypeName",
<<<<<<< HEAD
              "referencedDeclaration": 6251,
              "src": "653:7:8",
              "typeDescriptions": {
                "typeIdentifier": "t_contract$_Ownable_$6251",
=======
              "referencedDeclaration": 6298,
              "src": "653:7:8",
              "typeDescriptions": {
                "typeIdentifier": "t_contract$_Ownable_$6298",
>>>>>>> 9c4ae8db
                "typeString": "contract Ownable"
              }
            },
            "id": 4293,
            "nodeType": "InheritanceSpecifier",
            "src": "653:7:8"
          }
        ],
        "contractDependencies": [
<<<<<<< HEAD
          5946,
          6251
=======
          5993,
          6298
>>>>>>> 9c4ae8db
        ],
        "contractKind": "contract",
        "documentation": "@title OPFCommunityFeeCollector\n@dev Ocean Protocol Foundation Community Fee Collector contract\n     allows consumers to pay very small fee as part of the exchange of \n     data tokens with ocean token in order to support the community of  \n     ocean protocol and provide a sustainble development.",
        "fullyImplemented": true,
        "id": 4400,
        "linearizedBaseContracts": [
          4400,
<<<<<<< HEAD
          6251,
          5946
=======
          6298,
          5993
>>>>>>> 9c4ae8db
        ],
        "name": "OPFCommunityFeeCollector",
        "nodeType": "ContractDefinition",
        "nodes": [
          {
            "constant": false,
            "id": 4295,
            "name": "collector",
            "nodeType": "VariableDeclaration",
            "scope": 4400,
            "src": "667:33:8",
            "stateVariable": true,
            "storageLocation": "default",
            "typeDescriptions": {
              "typeIdentifier": "t_address_payable",
              "typeString": "address payable"
            },
            "typeName": {
              "id": 4294,
              "name": "address",
              "nodeType": "ElementaryTypeName",
              "src": "667:15:8",
              "stateMutability": "payable",
              "typeDescriptions": {
                "typeIdentifier": "t_address_payable",
                "typeString": "address payable"
              }
            },
            "value": null,
            "visibility": "private"
          },
          {
            "body": {
              "id": 4327,
              "nodeType": "Block",
              "src": "1100:284:8",
              "statements": [
                {
                  "expression": {
                    "argumentTypes": null,
                    "arguments": [
                      {
                        "argumentTypes": null,
                        "commonType": {
                          "typeIdentifier": "t_bool",
                          "typeString": "bool"
                        },
                        "id": 4315,
                        "isConstant": false,
                        "isLValue": false,
                        "isPure": false,
                        "lValueRequested": false,
                        "leftExpression": {
                          "argumentTypes": null,
                          "commonType": {
                            "typeIdentifier": "t_address_payable",
                            "typeString": "address payable"
                          },
                          "id": 4309,
                          "isConstant": false,
                          "isLValue": false,
                          "isPure": false,
                          "lValueRequested": false,
                          "leftExpression": {
                            "argumentTypes": null,
                            "id": 4305,
                            "name": "newCollector",
                            "nodeType": "Identifier",
                            "overloadedDeclarations": [],
                            "referencedDeclaration": 4297,
                            "src": "1131:12:8",
                            "typeDescriptions": {
                              "typeIdentifier": "t_address_payable",
                              "typeString": "address payable"
                            }
                          },
                          "nodeType": "BinaryOperation",
                          "operator": "!=",
                          "rightExpression": {
                            "argumentTypes": null,
                            "arguments": [
                              {
                                "argumentTypes": null,
                                "hexValue": "30",
                                "id": 4307,
                                "isConstant": false,
                                "isLValue": false,
                                "isPure": true,
                                "kind": "number",
                                "lValueRequested": false,
                                "nodeType": "Literal",
                                "src": "1155:1:8",
                                "subdenomination": null,
                                "typeDescriptions": {
                                  "typeIdentifier": "t_rational_0_by_1",
                                  "typeString": "int_const 0"
                                },
                                "value": "0"
                              }
                            ],
                            "expression": {
                              "argumentTypes": [
                                {
                                  "typeIdentifier": "t_rational_0_by_1",
                                  "typeString": "int_const 0"
                                }
                              ],
                              "id": 4306,
                              "isConstant": false,
                              "isLValue": false,
                              "isPure": true,
                              "lValueRequested": false,
                              "nodeType": "ElementaryTypeNameExpression",
                              "src": "1147:7:8",
                              "typeDescriptions": {
                                "typeIdentifier": "t_type$_t_address_$",
                                "typeString": "type(address)"
                              },
                              "typeName": "address"
                            },
                            "id": 4308,
                            "isConstant": false,
                            "isLValue": false,
                            "isPure": true,
                            "kind": "typeConversion",
                            "lValueRequested": false,
                            "names": [],
                            "nodeType": "FunctionCall",
                            "src": "1147:10:8",
                            "typeDescriptions": {
                              "typeIdentifier": "t_address_payable",
                              "typeString": "address payable"
                            }
                          },
                          "src": "1131:26:8",
                          "typeDescriptions": {
                            "typeIdentifier": "t_bool",
                            "typeString": "bool"
                          }
                        },
                        "nodeType": "BinaryOperation",
                        "operator": "&&",
                        "rightExpression": {
                          "argumentTypes": null,
                          "commonType": {
                            "typeIdentifier": "t_address",
                            "typeString": "address"
                          },
                          "id": 4314,
                          "isConstant": false,
                          "isLValue": false,
                          "isPure": false,
                          "lValueRequested": false,
                          "leftExpression": {
                            "argumentTypes": null,
                            "id": 4310,
                            "name": "OPFOwnerAddress",
                            "nodeType": "Identifier",
                            "overloadedDeclarations": [],
                            "referencedDeclaration": 4299,
                            "src": "1172:15:8",
                            "typeDescriptions": {
                              "typeIdentifier": "t_address",
                              "typeString": "address"
                            }
                          },
                          "nodeType": "BinaryOperation",
                          "operator": "!=",
                          "rightExpression": {
                            "argumentTypes": null,
                            "arguments": [
                              {
                                "argumentTypes": null,
                                "hexValue": "30",
                                "id": 4312,
                                "isConstant": false,
                                "isLValue": false,
                                "isPure": true,
                                "kind": "number",
                                "lValueRequested": false,
                                "nodeType": "Literal",
                                "src": "1199:1:8",
                                "subdenomination": null,
                                "typeDescriptions": {
                                  "typeIdentifier": "t_rational_0_by_1",
                                  "typeString": "int_const 0"
                                },
                                "value": "0"
                              }
                            ],
                            "expression": {
                              "argumentTypes": [
                                {
                                  "typeIdentifier": "t_rational_0_by_1",
                                  "typeString": "int_const 0"
                                }
                              ],
                              "id": 4311,
                              "isConstant": false,
                              "isLValue": false,
                              "isPure": true,
                              "lValueRequested": false,
                              "nodeType": "ElementaryTypeNameExpression",
                              "src": "1191:7:8",
                              "typeDescriptions": {
                                "typeIdentifier": "t_type$_t_address_$",
                                "typeString": "type(address)"
                              },
                              "typeName": "address"
                            },
                            "id": 4313,
                            "isConstant": false,
                            "isLValue": false,
                            "isPure": true,
                            "kind": "typeConversion",
                            "lValueRequested": false,
                            "names": [],
                            "nodeType": "FunctionCall",
                            "src": "1191:10:8",
                            "typeDescriptions": {
                              "typeIdentifier": "t_address_payable",
                              "typeString": "address payable"
                            }
                          },
                          "src": "1172:29:8",
                          "typeDescriptions": {
                            "typeIdentifier": "t_bool",
                            "typeString": "bool"
                          }
                        },
                        "src": "1131:70:8",
                        "typeDescriptions": {
                          "typeIdentifier": "t_bool",
                          "typeString": "bool"
                        }
                      },
                      {
                        "argumentTypes": null,
                        "hexValue": "4f5046436f6d6d756e697479466565436f6c6c6563746f723a20636f6c6c6563746f722061646472657373206f72206f776e657220697320696e76616c69642061646472657373",
                        "id": 4316,
                        "isConstant": false,
                        "isLValue": false,
                        "isPure": true,
                        "kind": "string",
                        "lValueRequested": false,
                        "nodeType": "Literal",
                        "src": "1216:73:8",
                        "subdenomination": null,
                        "typeDescriptions": {
                          "typeIdentifier": "t_stringliteral_616ec9f97cdb82b4049f1345a8abc2201a64cabaaef4905e6b8a77d179c5f2d6",
                          "typeString": "literal_string \"OPFCommunityFeeCollector: collector address or owner is invalid address\""
                        },
                        "value": "OPFCommunityFeeCollector: collector address or owner is invalid address"
                      }
                    ],
                    "expression": {
                      "argumentTypes": [
                        {
                          "typeIdentifier": "t_bool",
                          "typeString": "bool"
                        },
                        {
                          "typeIdentifier": "t_stringliteral_616ec9f97cdb82b4049f1345a8abc2201a64cabaaef4905e6b8a77d179c5f2d6",
                          "typeString": "literal_string \"OPFCommunityFeeCollector: collector address or owner is invalid address\""
                        }
                      ],
                      "id": 4304,
                      "name": "require",
                      "nodeType": "Identifier",
                      "overloadedDeclarations": [
<<<<<<< HEAD
                        6743,
                        6744
                      ],
                      "referencedDeclaration": 6744,
=======
                        6790,
                        6791
                      ],
                      "referencedDeclaration": 6791,
>>>>>>> 9c4ae8db
                      "src": "1110:7:8",
                      "typeDescriptions": {
                        "typeIdentifier": "t_function_require_pure$_t_bool_$_t_string_memory_ptr_$returns$__$",
                        "typeString": "function (bool,string memory) pure"
                      }
                    },
                    "id": 4317,
                    "isConstant": false,
                    "isLValue": false,
                    "isPure": false,
                    "kind": "functionCall",
                    "lValueRequested": false,
                    "names": [],
                    "nodeType": "FunctionCall",
                    "src": "1110:189:8",
                    "typeDescriptions": {
                      "typeIdentifier": "t_tuple$__$",
                      "typeString": "tuple()"
                    }
                  },
                  "id": 4318,
                  "nodeType": "ExpressionStatement",
                  "src": "1110:189:8"
                },
                {
                  "expression": {
                    "argumentTypes": null,
                    "id": 4321,
                    "isConstant": false,
                    "isLValue": false,
                    "isPure": false,
                    "lValueRequested": false,
                    "leftHandSide": {
                      "argumentTypes": null,
                      "id": 4319,
                      "name": "collector",
                      "nodeType": "Identifier",
                      "overloadedDeclarations": [],
                      "referencedDeclaration": 4295,
                      "src": "1309:9:8",
                      "typeDescriptions": {
                        "typeIdentifier": "t_address_payable",
                        "typeString": "address payable"
                      }
                    },
                    "nodeType": "Assignment",
                    "operator": "=",
                    "rightHandSide": {
                      "argumentTypes": null,
                      "id": 4320,
                      "name": "newCollector",
                      "nodeType": "Identifier",
                      "overloadedDeclarations": [],
                      "referencedDeclaration": 4297,
                      "src": "1321:12:8",
                      "typeDescriptions": {
                        "typeIdentifier": "t_address_payable",
                        "typeString": "address payable"
                      }
                    },
                    "src": "1309:24:8",
                    "typeDescriptions": {
                      "typeIdentifier": "t_address_payable",
                      "typeString": "address payable"
                    }
                  },
                  "id": 4322,
                  "nodeType": "ExpressionStatement",
                  "src": "1309:24:8"
                },
                {
                  "expression": {
                    "argumentTypes": null,
                    "arguments": [
                      {
                        "argumentTypes": null,
                        "id": 4324,
                        "name": "OPFOwnerAddress",
                        "nodeType": "Identifier",
                        "overloadedDeclarations": [],
                        "referencedDeclaration": 4299,
                        "src": "1361:15:8",
                        "typeDescriptions": {
                          "typeIdentifier": "t_address",
                          "typeString": "address"
                        }
                      }
                    ],
                    "expression": {
                      "argumentTypes": [
                        {
                          "typeIdentifier": "t_address",
                          "typeString": "address"
                        }
                      ],
                      "id": 4323,
                      "name": "transferOwnership",
                      "nodeType": "Identifier",
                      "overloadedDeclarations": [],
<<<<<<< HEAD
                      "referencedDeclaration": 6226,
=======
                      "referencedDeclaration": 6273,
>>>>>>> 9c4ae8db
                      "src": "1343:17:8",
                      "typeDescriptions": {
                        "typeIdentifier": "t_function_internal_nonpayable$_t_address_$returns$__$",
                        "typeString": "function (address)"
                      }
                    },
                    "id": 4325,
                    "isConstant": false,
                    "isLValue": false,
                    "isPure": false,
                    "kind": "functionCall",
                    "lValueRequested": false,
                    "names": [],
                    "nodeType": "FunctionCall",
                    "src": "1343:34:8",
                    "typeDescriptions": {
                      "typeIdentifier": "t_tuple$__$",
                      "typeString": "tuple()"
                    }
                  },
                  "id": 4326,
                  "nodeType": "ExpressionStatement",
                  "src": "1343:34:8"
                }
              ]
            },
            "documentation": "@dev constructor\n     Called prior contract deployment. set the controller address and\n     the contract owner address\n@param newCollector the fee collector address.\n@param OPFOwnerAddress the contract owner address",
            "id": 4328,
            "implemented": true,
            "kind": "constructor",
            "modifiers": [
              {
                "arguments": [],
                "id": 4302,
                "modifierName": {
                  "argumentTypes": null,
                  "id": 4301,
                  "name": "Ownable",
                  "nodeType": "Identifier",
                  "overloadedDeclarations": [],
<<<<<<< HEAD
                  "referencedDeclaration": 6251,
                  "src": "1086:7:8",
                  "typeDescriptions": {
                    "typeIdentifier": "t_type$_t_contract$_Ownable_$6251_$",
=======
                  "referencedDeclaration": 6298,
                  "src": "1086:7:8",
                  "typeDescriptions": {
                    "typeIdentifier": "t_type$_t_contract$_Ownable_$6298_$",
>>>>>>> 9c4ae8db
                    "typeString": "type(contract Ownable)"
                  }
                },
                "nodeType": "ModifierInvocation",
                "src": "1086:9:8"
              }
            ],
            "name": "",
            "nodeType": "FunctionDefinition",
            "parameters": {
              "id": 4300,
              "nodeType": "ParameterList",
              "parameters": [
                {
                  "constant": false,
                  "id": 4297,
                  "name": "newCollector",
                  "nodeType": "VariableDeclaration",
                  "scope": 4328,
                  "src": "994:28:8",
                  "stateVariable": false,
                  "storageLocation": "default",
                  "typeDescriptions": {
                    "typeIdentifier": "t_address_payable",
                    "typeString": "address payable"
                  },
                  "typeName": {
                    "id": 4296,
                    "name": "address",
                    "nodeType": "ElementaryTypeName",
                    "src": "994:15:8",
                    "stateMutability": "payable",
                    "typeDescriptions": {
                      "typeIdentifier": "t_address_payable",
                      "typeString": "address payable"
                    }
                  },
                  "value": null,
                  "visibility": "internal"
                },
                {
                  "constant": false,
                  "id": 4299,
                  "name": "OPFOwnerAddress",
                  "nodeType": "VariableDeclaration",
                  "scope": 4328,
                  "src": "1032:23:8",
                  "stateVariable": false,
                  "storageLocation": "default",
                  "typeDescriptions": {
                    "typeIdentifier": "t_address",
                    "typeString": "address"
                  },
                  "typeName": {
                    "id": 4298,
                    "name": "address",
                    "nodeType": "ElementaryTypeName",
                    "src": "1032:7:8",
                    "stateMutability": "nonpayable",
                    "typeDescriptions": {
                      "typeIdentifier": "t_address",
                      "typeString": "address"
                    }
                  },
                  "value": null,
                  "visibility": "internal"
                }
              ],
              "src": "984:77:8"
            },
            "returnParameters": {
              "id": 4303,
              "nodeType": "ParameterList",
              "parameters": [],
              "src": "1100:0:8"
            },
            "scope": 4400,
            "src": "973:411:8",
            "stateMutability": "nonpayable",
            "superFunction": null,
            "visibility": "public"
          },
          {
            "body": {
              "id": 4331,
              "nodeType": "Block",
              "src": "1562:2:8",
              "statements": []
            },
            "documentation": "@dev fallback function\n     this is a default fallback function in which receives\n     the collected ether.",
            "id": 4332,
            "implemented": true,
            "kind": "fallback",
            "modifiers": [],
            "name": "",
            "nodeType": "FunctionDefinition",
            "parameters": {
              "id": 4329,
              "nodeType": "ParameterList",
              "parameters": [],
              "src": "1542:2:8"
            },
            "returnParameters": {
              "id": 4330,
              "nodeType": "ParameterList",
              "parameters": [],
              "src": "1562:0:8"
            },
            "scope": 4400,
            "src": "1534:30:8",
            "stateMutability": "payable",
            "superFunction": null,
            "visibility": "external"
          },
          {
            "body": {
              "id": 4344,
              "nodeType": "Block",
              "src": "1741:58:8",
              "statements": [
                {
                  "expression": {
                    "argumentTypes": null,
                    "arguments": [
                      {
                        "argumentTypes": null,
                        "expression": {
                          "argumentTypes": null,
                          "arguments": [
                            {
                              "argumentTypes": null,
                              "id": 4339,
                              "name": "this",
                              "nodeType": "Identifier",
                              "overloadedDeclarations": [],
<<<<<<< HEAD
                              "referencedDeclaration": 6782,
=======
                              "referencedDeclaration": 6829,
>>>>>>> 9c4ae8db
                              "src": "1778:4:8",
                              "typeDescriptions": {
                                "typeIdentifier": "t_contract$_OPFCommunityFeeCollector_$4400",
                                "typeString": "contract OPFCommunityFeeCollector"
                              }
                            }
                          ],
                          "expression": {
                            "argumentTypes": [
                              {
                                "typeIdentifier": "t_contract$_OPFCommunityFeeCollector_$4400",
                                "typeString": "contract OPFCommunityFeeCollector"
                              }
                            ],
                            "id": 4338,
                            "isConstant": false,
                            "isLValue": false,
                            "isPure": true,
                            "lValueRequested": false,
                            "nodeType": "ElementaryTypeNameExpression",
                            "src": "1770:7:8",
                            "typeDescriptions": {
                              "typeIdentifier": "t_type$_t_address_$",
                              "typeString": "type(address)"
                            },
                            "typeName": "address"
                          },
                          "id": 4340,
                          "isConstant": false,
                          "isLValue": false,
                          "isPure": false,
                          "kind": "typeConversion",
                          "lValueRequested": false,
                          "names": [],
                          "nodeType": "FunctionCall",
                          "src": "1770:13:8",
                          "typeDescriptions": {
                            "typeIdentifier": "t_address_payable",
                            "typeString": "address payable"
                          }
                        },
                        "id": 4341,
                        "isConstant": false,
                        "isLValue": false,
                        "isPure": false,
                        "lValueRequested": false,
                        "memberName": "balance",
                        "nodeType": "MemberAccess",
                        "referencedDeclaration": null,
                        "src": "1770:21:8",
                        "typeDescriptions": {
                          "typeIdentifier": "t_uint256",
                          "typeString": "uint256"
                        }
                      }
                    ],
                    "expression": {
                      "argumentTypes": [
                        {
                          "typeIdentifier": "t_uint256",
                          "typeString": "uint256"
                        }
                      ],
                      "expression": {
                        "argumentTypes": null,
                        "id": 4335,
                        "name": "collector",
                        "nodeType": "Identifier",
                        "overloadedDeclarations": [],
                        "referencedDeclaration": 4295,
                        "src": "1751:9:8",
                        "typeDescriptions": {
                          "typeIdentifier": "t_address_payable",
                          "typeString": "address payable"
                        }
                      },
                      "id": 4337,
                      "isConstant": false,
                      "isLValue": false,
                      "isPure": false,
                      "lValueRequested": false,
                      "memberName": "transfer",
                      "nodeType": "MemberAccess",
                      "referencedDeclaration": null,
                      "src": "1751:18:8",
                      "typeDescriptions": {
                        "typeIdentifier": "t_function_transfer_nonpayable$_t_uint256_$returns$__$",
                        "typeString": "function (uint256)"
                      }
                    },
                    "id": 4342,
                    "isConstant": false,
                    "isLValue": false,
                    "isPure": false,
                    "kind": "functionCall",
                    "lValueRequested": false,
                    "names": [],
                    "nodeType": "FunctionCall",
                    "src": "1751:41:8",
                    "typeDescriptions": {
                      "typeIdentifier": "t_tuple$__$",
                      "typeString": "tuple()"
                    }
                  },
                  "id": 4343,
                  "nodeType": "ExpressionStatement",
                  "src": "1751:41:8"
                }
              ]
            },
            "documentation": "@dev withdrawETH\n     transfers all the accumlated ether the collector address",
            "id": 4345,
            "implemented": true,
            "kind": "function",
            "modifiers": [],
            "name": "withdrawETH",
            "nodeType": "FunctionDefinition",
            "parameters": {
              "id": 4333,
              "nodeType": "ParameterList",
              "parameters": [],
              "src": "1699:2:8"
            },
            "returnParameters": {
              "id": 4334,
              "nodeType": "ParameterList",
              "parameters": [],
              "src": "1741:0:8"
            },
            "scope": 4400,
            "src": "1679:120:8",
            "stateMutability": "payable",
            "superFunction": null,
            "visibility": "external"
          },
          {
            "body": {
              "id": 4377,
              "nodeType": "Block",
              "src": "2053:405:8",
              "statements": [
                {
                  "expression": {
                    "argumentTypes": null,
                    "arguments": [
                      {
                        "argumentTypes": null,
                        "commonType": {
                          "typeIdentifier": "t_address",
                          "typeString": "address"
                        },
                        "id": 4355,
                        "isConstant": false,
                        "isLValue": false,
                        "isPure": false,
                        "lValueRequested": false,
                        "leftExpression": {
                          "argumentTypes": null,
                          "id": 4351,
                          "name": "tokenAddress",
                          "nodeType": "Identifier",
                          "overloadedDeclarations": [],
                          "referencedDeclaration": 4347,
                          "src": "2084:12:8",
                          "typeDescriptions": {
                            "typeIdentifier": "t_address",
                            "typeString": "address"
                          }
                        },
                        "nodeType": "BinaryOperation",
                        "operator": "!=",
                        "rightExpression": {
                          "argumentTypes": null,
                          "arguments": [
                            {
                              "argumentTypes": null,
                              "hexValue": "30",
                              "id": 4353,
                              "isConstant": false,
                              "isLValue": false,
                              "isPure": true,
                              "kind": "number",
                              "lValueRequested": false,
                              "nodeType": "Literal",
                              "src": "2108:1:8",
                              "subdenomination": null,
                              "typeDescriptions": {
                                "typeIdentifier": "t_rational_0_by_1",
                                "typeString": "int_const 0"
                              },
                              "value": "0"
                            }
                          ],
                          "expression": {
                            "argumentTypes": [
                              {
                                "typeIdentifier": "t_rational_0_by_1",
                                "typeString": "int_const 0"
                              }
                            ],
                            "id": 4352,
                            "isConstant": false,
                            "isLValue": false,
                            "isPure": true,
                            "lValueRequested": false,
                            "nodeType": "ElementaryTypeNameExpression",
                            "src": "2100:7:8",
                            "typeDescriptions": {
                              "typeIdentifier": "t_type$_t_address_$",
                              "typeString": "type(address)"
                            },
                            "typeName": "address"
                          },
                          "id": 4354,
                          "isConstant": false,
                          "isLValue": false,
                          "isPure": true,
                          "kind": "typeConversion",
                          "lValueRequested": false,
                          "names": [],
                          "nodeType": "FunctionCall",
                          "src": "2100:10:8",
                          "typeDescriptions": {
                            "typeIdentifier": "t_address_payable",
                            "typeString": "address payable"
                          }
                        },
                        "src": "2084:26:8",
                        "typeDescriptions": {
                          "typeIdentifier": "t_bool",
                          "typeString": "bool"
                        }
                      },
                      {
                        "argumentTypes": null,
                        "hexValue": "4f5046436f6d6d756e697479466565436f6c6c6563746f723a20696e76616c696420746f6b656e20636f6e74726163742061646472657373",
                        "id": 4356,
                        "isConstant": false,
                        "isLValue": false,
                        "isPure": true,
                        "kind": "string",
                        "lValueRequested": false,
                        "nodeType": "Literal",
                        "src": "2124:58:8",
                        "subdenomination": null,
                        "typeDescriptions": {
                          "typeIdentifier": "t_stringliteral_96299161c0f4c317613661dd9a3c09a86e2da844da34a8587e90bf981cb919b9",
                          "typeString": "literal_string \"OPFCommunityFeeCollector: invalid token contract address\""
                        },
                        "value": "OPFCommunityFeeCollector: invalid token contract address"
                      }
                    ],
                    "expression": {
                      "argumentTypes": [
                        {
                          "typeIdentifier": "t_bool",
                          "typeString": "bool"
                        },
                        {
                          "typeIdentifier": "t_stringliteral_96299161c0f4c317613661dd9a3c09a86e2da844da34a8587e90bf981cb919b9",
                          "typeString": "literal_string \"OPFCommunityFeeCollector: invalid token contract address\""
                        }
                      ],
                      "id": 4350,
                      "name": "require",
                      "nodeType": "Identifier",
                      "overloadedDeclarations": [
<<<<<<< HEAD
                        6743,
                        6744
                      ],
                      "referencedDeclaration": 6744,
=======
                        6790,
                        6791
                      ],
                      "referencedDeclaration": 6791,
>>>>>>> 9c4ae8db
                      "src": "2063:7:8",
                      "typeDescriptions": {
                        "typeIdentifier": "t_function_require_pure$_t_bool_$_t_string_memory_ptr_$returns$__$",
                        "typeString": "function (bool,string memory) pure"
                      }
                    },
                    "id": 4357,
                    "isConstant": false,
                    "isLValue": false,
                    "isPure": false,
                    "kind": "functionCall",
                    "lValueRequested": false,
                    "names": [],
                    "nodeType": "FunctionCall",
                    "src": "2063:129:8",
                    "typeDescriptions": {
                      "typeIdentifier": "t_tuple$__$",
                      "typeString": "tuple()"
                    }
                  },
                  "id": 4358,
                  "nodeType": "ExpressionStatement",
                  "src": "2063:129:8"
                },
                {
                  "expression": {
                    "argumentTypes": null,
                    "arguments": [
                      {
                        "argumentTypes": null,
                        "arguments": [
                          {
                            "argumentTypes": null,
                            "id": 4364,
                            "name": "collector",
                            "nodeType": "Identifier",
                            "overloadedDeclarations": [],
                            "referencedDeclaration": 4295,
                            "src": "2280:9:8",
                            "typeDescriptions": {
                              "typeIdentifier": "t_address_payable",
                              "typeString": "address payable"
                            }
                          },
                          {
                            "argumentTypes": null,
                            "arguments": [
                              {
                                "argumentTypes": null,
                                "arguments": [
                                  {
                                    "argumentTypes": null,
                                    "id": 4370,
                                    "name": "this",
                                    "nodeType": "Identifier",
                                    "overloadedDeclarations": [],
<<<<<<< HEAD
                                    "referencedDeclaration": 6782,
=======
                                    "referencedDeclaration": 6829,
>>>>>>> 9c4ae8db
                                    "src": "2354:4:8",
                                    "typeDescriptions": {
                                      "typeIdentifier": "t_contract$_OPFCommunityFeeCollector_$4400",
                                      "typeString": "contract OPFCommunityFeeCollector"
                                    }
                                  }
                                ],
                                "expression": {
                                  "argumentTypes": [
                                    {
                                      "typeIdentifier": "t_contract$_OPFCommunityFeeCollector_$4400",
                                      "typeString": "contract OPFCommunityFeeCollector"
                                    }
                                  ],
                                  "id": 4369,
                                  "isConstant": false,
                                  "isLValue": false,
                                  "isPure": true,
                                  "lValueRequested": false,
                                  "nodeType": "ElementaryTypeNameExpression",
                                  "src": "2346:7:8",
                                  "typeDescriptions": {
                                    "typeIdentifier": "t_type$_t_address_$",
                                    "typeString": "type(address)"
                                  },
                                  "typeName": "address"
                                },
                                "id": 4371,
                                "isConstant": false,
                                "isLValue": false,
                                "isPure": false,
                                "kind": "typeConversion",
                                "lValueRequested": false,
                                "names": [],
                                "nodeType": "FunctionCall",
                                "src": "2346:13:8",
                                "typeDescriptions": {
                                  "typeIdentifier": "t_address_payable",
                                  "typeString": "address payable"
                                }
                              }
                            ],
                            "expression": {
                              "argumentTypes": [
                                {
                                  "typeIdentifier": "t_address_payable",
                                  "typeString": "address payable"
                                }
                              ],
                              "expression": {
                                "argumentTypes": null,
                                "arguments": [
                                  {
                                    "argumentTypes": null,
                                    "id": 4366,
                                    "name": "tokenAddress",
                                    "nodeType": "Identifier",
                                    "overloadedDeclarations": [],
                                    "referencedDeclaration": 4347,
                                    "src": "2322:12:8",
                                    "typeDescriptions": {
                                      "typeIdentifier": "t_address",
                                      "typeString": "address"
                                    }
                                  }
                                ],
                                "expression": {
                                  "argumentTypes": [
                                    {
                                      "typeIdentifier": "t_address",
                                      "typeString": "address"
                                    }
                                  ],
                                  "id": 4365,
                                  "name": "IERC20Template",
                                  "nodeType": "Identifier",
                                  "overloadedDeclarations": [],
                                  "referencedDeclaration": 5139,
                                  "src": "2307:14:8",
                                  "typeDescriptions": {
                                    "typeIdentifier": "t_type$_t_contract$_IERC20Template_$5139_$",
                                    "typeString": "type(contract IERC20Template)"
                                  }
                                },
                                "id": 4367,
                                "isConstant": false,
                                "isLValue": false,
                                "isPure": false,
                                "kind": "typeConversion",
                                "lValueRequested": false,
                                "names": [],
                                "nodeType": "FunctionCall",
                                "src": "2307:28:8",
                                "typeDescriptions": {
                                  "typeIdentifier": "t_contract$_IERC20Template_$5139",
                                  "typeString": "contract IERC20Template"
                                }
                              },
                              "id": 4368,
                              "isConstant": false,
                              "isLValue": false,
                              "isPure": false,
                              "lValueRequested": false,
                              "memberName": "balanceOf",
                              "nodeType": "MemberAccess",
                              "referencedDeclaration": 5129,
                              "src": "2307:38:8",
                              "typeDescriptions": {
                                "typeIdentifier": "t_function_external_view$_t_address_$returns$_t_uint256_$",
                                "typeString": "function (address) view external returns (uint256)"
                              }
                            },
                            "id": 4372,
                            "isConstant": false,
                            "isLValue": false,
                            "isPure": false,
                            "kind": "functionCall",
                            "lValueRequested": false,
                            "names": [],
                            "nodeType": "FunctionCall",
                            "src": "2307:53:8",
                            "typeDescriptions": {
                              "typeIdentifier": "t_uint256",
                              "typeString": "uint256"
                            }
                          }
                        ],
                        "expression": {
                          "argumentTypes": [
                            {
                              "typeIdentifier": "t_address_payable",
                              "typeString": "address payable"
                            },
                            {
                              "typeIdentifier": "t_uint256",
                              "typeString": "uint256"
                            }
                          ],
                          "expression": {
                            "argumentTypes": null,
                            "arguments": [
                              {
                                "argumentTypes": null,
                                "id": 4361,
                                "name": "tokenAddress",
                                "nodeType": "Identifier",
                                "overloadedDeclarations": [],
                                "referencedDeclaration": 4347,
                                "src": "2240:12:8",
                                "typeDescriptions": {
                                  "typeIdentifier": "t_address",
                                  "typeString": "address"
                                }
                              }
                            ],
                            "expression": {
                              "argumentTypes": [
                                {
                                  "typeIdentifier": "t_address",
                                  "typeString": "address"
                                }
                              ],
                              "id": 4360,
                              "name": "IERC20Template",
                              "nodeType": "Identifier",
                              "overloadedDeclarations": [],
                              "referencedDeclaration": 5139,
                              "src": "2225:14:8",
                              "typeDescriptions": {
                                "typeIdentifier": "t_type$_t_contract$_IERC20Template_$5139_$",
                                "typeString": "type(contract IERC20Template)"
                              }
                            },
                            "id": 4362,
                            "isConstant": false,
                            "isLValue": false,
                            "isPure": false,
                            "kind": "typeConversion",
                            "lValueRequested": false,
                            "names": [],
                            "nodeType": "FunctionCall",
                            "src": "2225:28:8",
                            "typeDescriptions": {
                              "typeIdentifier": "t_contract$_IERC20Template_$5139",
                              "typeString": "contract IERC20Template"
                            }
                          },
                          "id": 4363,
                          "isConstant": false,
                          "isLValue": false,
                          "isPure": false,
                          "lValueRequested": false,
                          "memberName": "transfer",
                          "nodeType": "MemberAccess",
                          "referencedDeclaration": 5138,
                          "src": "2225:37:8",
                          "typeDescriptions": {
                            "typeIdentifier": "t_function_external_nonpayable$_t_address_$_t_uint256_$returns$_t_bool_$",
                            "typeString": "function (address,uint256) external returns (bool)"
                          }
                        },
                        "id": 4373,
                        "isConstant": false,
                        "isLValue": false,
                        "isPure": false,
                        "kind": "functionCall",
                        "lValueRequested": false,
                        "names": [],
                        "nodeType": "FunctionCall",
                        "src": "2225:149:8",
                        "typeDescriptions": {
                          "typeIdentifier": "t_bool",
                          "typeString": "bool"
                        }
                      },
                      {
                        "argumentTypes": null,
                        "hexValue": "4f5046436f6d6d756e697479466565436f6c6c6563746f723a206661696c656420746f20776974686472617720746f6b656e73",
                        "id": 4374,
                        "isConstant": false,
                        "isLValue": false,
                        "isPure": true,
                        "kind": "string",
                        "lValueRequested": false,
                        "nodeType": "Literal",
                        "src": "2388:53:8",
                        "subdenomination": null,
                        "typeDescriptions": {
                          "typeIdentifier": "t_stringliteral_b132282f5ba4a29f30b106af7588661098ed0503cfccb33f68abb1edfa10480e",
                          "typeString": "literal_string \"OPFCommunityFeeCollector: failed to withdraw tokens\""
                        },
                        "value": "OPFCommunityFeeCollector: failed to withdraw tokens"
                      }
                    ],
                    "expression": {
                      "argumentTypes": [
                        {
                          "typeIdentifier": "t_bool",
                          "typeString": "bool"
                        },
                        {
                          "typeIdentifier": "t_stringliteral_b132282f5ba4a29f30b106af7588661098ed0503cfccb33f68abb1edfa10480e",
                          "typeString": "literal_string \"OPFCommunityFeeCollector: failed to withdraw tokens\""
                        }
                      ],
                      "id": 4359,
                      "name": "require",
                      "nodeType": "Identifier",
                      "overloadedDeclarations": [
<<<<<<< HEAD
                        6743,
                        6744
                      ],
                      "referencedDeclaration": 6744,
=======
                        6790,
                        6791
                      ],
                      "referencedDeclaration": 6791,
>>>>>>> 9c4ae8db
                      "src": "2203:7:8",
                      "typeDescriptions": {
                        "typeIdentifier": "t_function_require_pure$_t_bool_$_t_string_memory_ptr_$returns$__$",
                        "typeString": "function (bool,string memory) pure"
                      }
                    },
                    "id": 4375,
                    "isConstant": false,
                    "isLValue": false,
                    "isPure": false,
                    "kind": "functionCall",
                    "lValueRequested": false,
                    "names": [],
                    "nodeType": "FunctionCall",
                    "src": "2203:248:8",
                    "typeDescriptions": {
                      "typeIdentifier": "t_tuple$__$",
                      "typeString": "tuple()"
                    }
                  },
                  "id": 4376,
                  "nodeType": "ExpressionStatement",
                  "src": "2203:248:8"
                }
              ]
            },
            "documentation": "@dev withdrawToken\n     transfers all the accumlated tokens the collector address\n@param tokenAddress the token contract address ",
            "id": 4378,
            "implemented": true,
            "kind": "function",
            "modifiers": [],
            "name": "withdrawToken",
            "nodeType": "FunctionDefinition",
            "parameters": {
              "id": 4348,
              "nodeType": "ParameterList",
              "parameters": [
                {
                  "constant": false,
                  "id": 4347,
                  "name": "tokenAddress",
                  "nodeType": "VariableDeclaration",
                  "scope": 4378,
                  "src": "2004:20:8",
                  "stateVariable": false,
                  "storageLocation": "default",
                  "typeDescriptions": {
                    "typeIdentifier": "t_address",
                    "typeString": "address"
                  },
                  "typeName": {
                    "id": 4346,
                    "name": "address",
                    "nodeType": "ElementaryTypeName",
                    "src": "2004:7:8",
                    "stateMutability": "nonpayable",
                    "typeDescriptions": {
                      "typeIdentifier": "t_address",
                      "typeString": "address"
                    }
                  },
                  "value": null,
                  "visibility": "internal"
                }
              ],
              "src": "1994:36:8"
            },
            "returnParameters": {
              "id": 4349,
              "nodeType": "ParameterList",
              "parameters": [],
              "src": "2053:0:8"
            },
            "scope": 4400,
            "src": "1972:486:8",
            "stateMutability": "nonpayable",
            "superFunction": null,
            "visibility": "external"
          },
          {
            "body": {
              "id": 4398,
              "nodeType": "Block",
              "src": "2747:175:8",
              "statements": [
                {
                  "expression": {
                    "argumentTypes": null,
                    "arguments": [
                      {
                        "argumentTypes": null,
                        "commonType": {
                          "typeIdentifier": "t_address_payable",
                          "typeString": "address payable"
                        },
                        "id": 4390,
                        "isConstant": false,
                        "isLValue": false,
                        "isPure": false,
                        "lValueRequested": false,
                        "leftExpression": {
                          "argumentTypes": null,
                          "id": 4386,
                          "name": "newCollector",
                          "nodeType": "Identifier",
                          "overloadedDeclarations": [],
                          "referencedDeclaration": 4380,
                          "src": "2778:12:8",
                          "typeDescriptions": {
                            "typeIdentifier": "t_address_payable",
                            "typeString": "address payable"
                          }
                        },
                        "nodeType": "BinaryOperation",
                        "operator": "!=",
                        "rightExpression": {
                          "argumentTypes": null,
                          "arguments": [
                            {
                              "argumentTypes": null,
                              "hexValue": "30",
                              "id": 4388,
                              "isConstant": false,
                              "isLValue": false,
                              "isPure": true,
                              "kind": "number",
                              "lValueRequested": false,
                              "nodeType": "Literal",
                              "src": "2802:1:8",
                              "subdenomination": null,
                              "typeDescriptions": {
                                "typeIdentifier": "t_rational_0_by_1",
                                "typeString": "int_const 0"
                              },
                              "value": "0"
                            }
                          ],
                          "expression": {
                            "argumentTypes": [
                              {
                                "typeIdentifier": "t_rational_0_by_1",
                                "typeString": "int_const 0"
                              }
                            ],
                            "id": 4387,
                            "isConstant": false,
                            "isLValue": false,
                            "isPure": true,
                            "lValueRequested": false,
                            "nodeType": "ElementaryTypeNameExpression",
                            "src": "2794:7:8",
                            "typeDescriptions": {
                              "typeIdentifier": "t_type$_t_address_$",
                              "typeString": "type(address)"
                            },
                            "typeName": "address"
                          },
                          "id": 4389,
                          "isConstant": false,
                          "isLValue": false,
                          "isPure": true,
                          "kind": "typeConversion",
                          "lValueRequested": false,
                          "names": [],
                          "nodeType": "FunctionCall",
                          "src": "2794:10:8",
                          "typeDescriptions": {
                            "typeIdentifier": "t_address_payable",
                            "typeString": "address payable"
                          }
                        },
                        "src": "2778:26:8",
                        "typeDescriptions": {
                          "typeIdentifier": "t_bool",
                          "typeString": "bool"
                        }
                      },
                      {
                        "argumentTypes": null,
                        "hexValue": "4f5046436f6d6d756e697479466565436f6c6c6563746f723a20696e76616c696420636f6c6c6563746f722061646472657373",
                        "id": 4391,
                        "isConstant": false,
                        "isLValue": false,
                        "isPure": true,
                        "kind": "string",
                        "lValueRequested": false,
                        "nodeType": "Literal",
                        "src": "2818:53:8",
                        "subdenomination": null,
                        "typeDescriptions": {
                          "typeIdentifier": "t_stringliteral_ccff23dbeddef29f1d56dadd51307fe5ca8848d02e365e74ca46cda6ecdf4fc0",
                          "typeString": "literal_string \"OPFCommunityFeeCollector: invalid collector address\""
                        },
                        "value": "OPFCommunityFeeCollector: invalid collector address"
                      }
                    ],
                    "expression": {
                      "argumentTypes": [
                        {
                          "typeIdentifier": "t_bool",
                          "typeString": "bool"
                        },
                        {
                          "typeIdentifier": "t_stringliteral_ccff23dbeddef29f1d56dadd51307fe5ca8848d02e365e74ca46cda6ecdf4fc0",
                          "typeString": "literal_string \"OPFCommunityFeeCollector: invalid collector address\""
                        }
                      ],
                      "id": 4385,
                      "name": "require",
                      "nodeType": "Identifier",
                      "overloadedDeclarations": [
<<<<<<< HEAD
                        6743,
                        6744
                      ],
                      "referencedDeclaration": 6744,
=======
                        6790,
                        6791
                      ],
                      "referencedDeclaration": 6791,
>>>>>>> 9c4ae8db
                      "src": "2757:7:8",
                      "typeDescriptions": {
                        "typeIdentifier": "t_function_require_pure$_t_bool_$_t_string_memory_ptr_$returns$__$",
                        "typeString": "function (bool,string memory) pure"
                      }
                    },
                    "id": 4392,
                    "isConstant": false,
                    "isLValue": false,
                    "isPure": false,
                    "kind": "functionCall",
                    "lValueRequested": false,
                    "names": [],
                    "nodeType": "FunctionCall",
                    "src": "2757:124:8",
                    "typeDescriptions": {
                      "typeIdentifier": "t_tuple$__$",
                      "typeString": "tuple()"
                    }
                  },
                  "id": 4393,
                  "nodeType": "ExpressionStatement",
                  "src": "2757:124:8"
                },
                {
                  "expression": {
                    "argumentTypes": null,
                    "id": 4396,
                    "isConstant": false,
                    "isLValue": false,
                    "isPure": false,
                    "lValueRequested": false,
                    "leftHandSide": {
                      "argumentTypes": null,
                      "id": 4394,
                      "name": "collector",
                      "nodeType": "Identifier",
                      "overloadedDeclarations": [],
                      "referencedDeclaration": 4295,
                      "src": "2891:9:8",
                      "typeDescriptions": {
                        "typeIdentifier": "t_address_payable",
                        "typeString": "address payable"
                      }
                    },
                    "nodeType": "Assignment",
                    "operator": "=",
                    "rightHandSide": {
                      "argumentTypes": null,
                      "id": 4395,
                      "name": "newCollector",
                      "nodeType": "Identifier",
                      "overloadedDeclarations": [],
                      "referencedDeclaration": 4380,
                      "src": "2903:12:8",
                      "typeDescriptions": {
                        "typeIdentifier": "t_address_payable",
                        "typeString": "address payable"
                      }
                    },
                    "src": "2891:24:8",
                    "typeDescriptions": {
                      "typeIdentifier": "t_address_payable",
                      "typeString": "address payable"
                    }
                  },
                  "id": 4397,
                  "nodeType": "ExpressionStatement",
                  "src": "2891:24:8"
                }
              ]
            },
            "documentation": "@dev changeCollector\n     change the current collector address. Only owner can do that.\n@param newCollector the new collector address ",
            "id": 4399,
            "implemented": true,
            "kind": "function",
            "modifiers": [
              {
                "arguments": null,
                "id": 4383,
                "modifierName": {
                  "argumentTypes": null,
                  "id": 4382,
                  "name": "onlyOwner",
                  "nodeType": "Identifier",
                  "overloadedDeclarations": [],
<<<<<<< HEAD
                  "referencedDeclaration": 6184,
=======
                  "referencedDeclaration": 6231,
>>>>>>> 9c4ae8db
                  "src": "2732:9:8",
                  "typeDescriptions": {
                    "typeIdentifier": "t_modifier$__$",
                    "typeString": "modifier ()"
                  }
                },
                "nodeType": "ModifierInvocation",
                "src": "2732:9:8"
              }
            ],
            "name": "changeCollector",
            "nodeType": "FunctionDefinition",
            "parameters": {
              "id": 4381,
              "nodeType": "ParameterList",
              "parameters": [
                {
                  "constant": false,
                  "id": 4380,
                  "name": "newCollector",
                  "nodeType": "VariableDeclaration",
                  "scope": 4399,
                  "src": "2670:28:8",
                  "stateVariable": false,
                  "storageLocation": "default",
                  "typeDescriptions": {
                    "typeIdentifier": "t_address_payable",
                    "typeString": "address payable"
                  },
                  "typeName": {
                    "id": 4379,
                    "name": "address",
                    "nodeType": "ElementaryTypeName",
                    "src": "2670:15:8",
                    "stateMutability": "payable",
                    "typeDescriptions": {
                      "typeIdentifier": "t_address_payable",
                      "typeString": "address payable"
                    }
                  },
                  "value": null,
                  "visibility": "internal"
                }
              ],
              "src": "2660:44:8"
            },
            "returnParameters": {
              "id": 4384,
              "nodeType": "ParameterList",
              "parameters": [],
              "src": "2747:0:8"
            },
            "scope": 4400,
            "src": "2636:286:8",
            "stateMutability": "nonpayable",
            "superFunction": null,
            "visibility": "external"
          }
        ],
        "scope": 4401,
        "src": "616:2308:8"
      }
    ],
    "src": "0:2925:8"
  },
  "legacyAST": {
    "absolutePath": "/Users/ahmedali/Desktop/work/ocean-contracts/contracts/communityFee/OPFCommunityFeeCollector.sol",
    "exportedSymbols": {
      "OPFCommunityFeeCollector": [
        4400
      ]
    },
    "id": 4401,
    "nodeType": "SourceUnit",
    "nodes": [
      {
        "id": 4289,
        "literals": [
          "solidity",
          "^",
          "0.5",
          ".7"
        ],
        "nodeType": "PragmaDirective",
        "src": "0:23:8"
      },
      {
        "absolutePath": "/Users/ahmedali/Desktop/work/ocean-contracts/contracts/interfaces/IERC20Template.sol",
        "file": "../interfaces/IERC20Template.sol",
        "id": 4290,
        "nodeType": "ImportDirective",
        "scope": 4401,
        "sourceUnit": 5140,
        "src": "185:42:8",
        "symbolAliases": [],
        "unitAlias": ""
      },
      {
        "absolutePath": "openzeppelin-solidity/contracts/ownership/Ownable.sol",
        "file": "openzeppelin-solidity/contracts/ownership/Ownable.sol",
        "id": 4291,
        "nodeType": "ImportDirective",
        "scope": 4401,
<<<<<<< HEAD
        "sourceUnit": 6252,
=======
        "sourceUnit": 6299,
>>>>>>> 9c4ae8db
        "src": "228:63:8",
        "symbolAliases": [],
        "unitAlias": ""
      },
      {
        "baseContracts": [
          {
            "arguments": null,
            "baseName": {
              "contractScope": null,
              "id": 4292,
              "name": "Ownable",
              "nodeType": "UserDefinedTypeName",
<<<<<<< HEAD
              "referencedDeclaration": 6251,
              "src": "653:7:8",
              "typeDescriptions": {
                "typeIdentifier": "t_contract$_Ownable_$6251",
=======
              "referencedDeclaration": 6298,
              "src": "653:7:8",
              "typeDescriptions": {
                "typeIdentifier": "t_contract$_Ownable_$6298",
>>>>>>> 9c4ae8db
                "typeString": "contract Ownable"
              }
            },
            "id": 4293,
            "nodeType": "InheritanceSpecifier",
            "src": "653:7:8"
          }
        ],
        "contractDependencies": [
<<<<<<< HEAD
          5946,
          6251
=======
          5993,
          6298
>>>>>>> 9c4ae8db
        ],
        "contractKind": "contract",
        "documentation": "@title OPFCommunityFeeCollector\n@dev Ocean Protocol Foundation Community Fee Collector contract\n     allows consumers to pay very small fee as part of the exchange of \n     data tokens with ocean token in order to support the community of  \n     ocean protocol and provide a sustainble development.",
        "fullyImplemented": true,
        "id": 4400,
        "linearizedBaseContracts": [
          4400,
<<<<<<< HEAD
          6251,
          5946
=======
          6298,
          5993
>>>>>>> 9c4ae8db
        ],
        "name": "OPFCommunityFeeCollector",
        "nodeType": "ContractDefinition",
        "nodes": [
          {
            "constant": false,
            "id": 4295,
            "name": "collector",
            "nodeType": "VariableDeclaration",
            "scope": 4400,
            "src": "667:33:8",
            "stateVariable": true,
            "storageLocation": "default",
            "typeDescriptions": {
              "typeIdentifier": "t_address_payable",
              "typeString": "address payable"
            },
            "typeName": {
              "id": 4294,
              "name": "address",
              "nodeType": "ElementaryTypeName",
              "src": "667:15:8",
              "stateMutability": "payable",
              "typeDescriptions": {
                "typeIdentifier": "t_address_payable",
                "typeString": "address payable"
              }
            },
            "value": null,
            "visibility": "private"
          },
          {
            "body": {
              "id": 4327,
              "nodeType": "Block",
              "src": "1100:284:8",
              "statements": [
                {
                  "expression": {
                    "argumentTypes": null,
                    "arguments": [
                      {
                        "argumentTypes": null,
                        "commonType": {
                          "typeIdentifier": "t_bool",
                          "typeString": "bool"
                        },
                        "id": 4315,
                        "isConstant": false,
                        "isLValue": false,
                        "isPure": false,
                        "lValueRequested": false,
                        "leftExpression": {
                          "argumentTypes": null,
                          "commonType": {
                            "typeIdentifier": "t_address_payable",
                            "typeString": "address payable"
                          },
                          "id": 4309,
                          "isConstant": false,
                          "isLValue": false,
                          "isPure": false,
                          "lValueRequested": false,
                          "leftExpression": {
                            "argumentTypes": null,
                            "id": 4305,
                            "name": "newCollector",
                            "nodeType": "Identifier",
                            "overloadedDeclarations": [],
                            "referencedDeclaration": 4297,
                            "src": "1131:12:8",
                            "typeDescriptions": {
                              "typeIdentifier": "t_address_payable",
                              "typeString": "address payable"
                            }
                          },
                          "nodeType": "BinaryOperation",
                          "operator": "!=",
                          "rightExpression": {
                            "argumentTypes": null,
                            "arguments": [
                              {
                                "argumentTypes": null,
                                "hexValue": "30",
                                "id": 4307,
                                "isConstant": false,
                                "isLValue": false,
                                "isPure": true,
                                "kind": "number",
                                "lValueRequested": false,
                                "nodeType": "Literal",
                                "src": "1155:1:8",
                                "subdenomination": null,
                                "typeDescriptions": {
                                  "typeIdentifier": "t_rational_0_by_1",
                                  "typeString": "int_const 0"
                                },
                                "value": "0"
                              }
                            ],
                            "expression": {
                              "argumentTypes": [
                                {
                                  "typeIdentifier": "t_rational_0_by_1",
                                  "typeString": "int_const 0"
                                }
                              ],
                              "id": 4306,
                              "isConstant": false,
                              "isLValue": false,
                              "isPure": true,
                              "lValueRequested": false,
                              "nodeType": "ElementaryTypeNameExpression",
                              "src": "1147:7:8",
                              "typeDescriptions": {
                                "typeIdentifier": "t_type$_t_address_$",
                                "typeString": "type(address)"
                              },
                              "typeName": "address"
                            },
                            "id": 4308,
                            "isConstant": false,
                            "isLValue": false,
                            "isPure": true,
                            "kind": "typeConversion",
                            "lValueRequested": false,
                            "names": [],
                            "nodeType": "FunctionCall",
                            "src": "1147:10:8",
                            "typeDescriptions": {
                              "typeIdentifier": "t_address_payable",
                              "typeString": "address payable"
                            }
                          },
                          "src": "1131:26:8",
                          "typeDescriptions": {
                            "typeIdentifier": "t_bool",
                            "typeString": "bool"
                          }
                        },
                        "nodeType": "BinaryOperation",
                        "operator": "&&",
                        "rightExpression": {
                          "argumentTypes": null,
                          "commonType": {
                            "typeIdentifier": "t_address",
                            "typeString": "address"
                          },
                          "id": 4314,
                          "isConstant": false,
                          "isLValue": false,
                          "isPure": false,
                          "lValueRequested": false,
                          "leftExpression": {
                            "argumentTypes": null,
                            "id": 4310,
                            "name": "OPFOwnerAddress",
                            "nodeType": "Identifier",
                            "overloadedDeclarations": [],
                            "referencedDeclaration": 4299,
                            "src": "1172:15:8",
                            "typeDescriptions": {
                              "typeIdentifier": "t_address",
                              "typeString": "address"
                            }
                          },
                          "nodeType": "BinaryOperation",
                          "operator": "!=",
                          "rightExpression": {
                            "argumentTypes": null,
                            "arguments": [
                              {
                                "argumentTypes": null,
                                "hexValue": "30",
                                "id": 4312,
                                "isConstant": false,
                                "isLValue": false,
                                "isPure": true,
                                "kind": "number",
                                "lValueRequested": false,
                                "nodeType": "Literal",
                                "src": "1199:1:8",
                                "subdenomination": null,
                                "typeDescriptions": {
                                  "typeIdentifier": "t_rational_0_by_1",
                                  "typeString": "int_const 0"
                                },
                                "value": "0"
                              }
                            ],
                            "expression": {
                              "argumentTypes": [
                                {
                                  "typeIdentifier": "t_rational_0_by_1",
                                  "typeString": "int_const 0"
                                }
                              ],
                              "id": 4311,
                              "isConstant": false,
                              "isLValue": false,
                              "isPure": true,
                              "lValueRequested": false,
                              "nodeType": "ElementaryTypeNameExpression",
                              "src": "1191:7:8",
                              "typeDescriptions": {
                                "typeIdentifier": "t_type$_t_address_$",
                                "typeString": "type(address)"
                              },
                              "typeName": "address"
                            },
                            "id": 4313,
                            "isConstant": false,
                            "isLValue": false,
                            "isPure": true,
                            "kind": "typeConversion",
                            "lValueRequested": false,
                            "names": [],
                            "nodeType": "FunctionCall",
                            "src": "1191:10:8",
                            "typeDescriptions": {
                              "typeIdentifier": "t_address_payable",
                              "typeString": "address payable"
                            }
                          },
                          "src": "1172:29:8",
                          "typeDescriptions": {
                            "typeIdentifier": "t_bool",
                            "typeString": "bool"
                          }
                        },
                        "src": "1131:70:8",
                        "typeDescriptions": {
                          "typeIdentifier": "t_bool",
                          "typeString": "bool"
                        }
                      },
                      {
                        "argumentTypes": null,
                        "hexValue": "4f5046436f6d6d756e697479466565436f6c6c6563746f723a20636f6c6c6563746f722061646472657373206f72206f776e657220697320696e76616c69642061646472657373",
                        "id": 4316,
                        "isConstant": false,
                        "isLValue": false,
                        "isPure": true,
                        "kind": "string",
                        "lValueRequested": false,
                        "nodeType": "Literal",
                        "src": "1216:73:8",
                        "subdenomination": null,
                        "typeDescriptions": {
                          "typeIdentifier": "t_stringliteral_616ec9f97cdb82b4049f1345a8abc2201a64cabaaef4905e6b8a77d179c5f2d6",
                          "typeString": "literal_string \"OPFCommunityFeeCollector: collector address or owner is invalid address\""
                        },
                        "value": "OPFCommunityFeeCollector: collector address or owner is invalid address"
                      }
                    ],
                    "expression": {
                      "argumentTypes": [
                        {
                          "typeIdentifier": "t_bool",
                          "typeString": "bool"
                        },
                        {
                          "typeIdentifier": "t_stringliteral_616ec9f97cdb82b4049f1345a8abc2201a64cabaaef4905e6b8a77d179c5f2d6",
                          "typeString": "literal_string \"OPFCommunityFeeCollector: collector address or owner is invalid address\""
                        }
                      ],
                      "id": 4304,
                      "name": "require",
                      "nodeType": "Identifier",
                      "overloadedDeclarations": [
<<<<<<< HEAD
                        6743,
                        6744
                      ],
                      "referencedDeclaration": 6744,
=======
                        6790,
                        6791
                      ],
                      "referencedDeclaration": 6791,
>>>>>>> 9c4ae8db
                      "src": "1110:7:8",
                      "typeDescriptions": {
                        "typeIdentifier": "t_function_require_pure$_t_bool_$_t_string_memory_ptr_$returns$__$",
                        "typeString": "function (bool,string memory) pure"
                      }
                    },
                    "id": 4317,
                    "isConstant": false,
                    "isLValue": false,
                    "isPure": false,
                    "kind": "functionCall",
                    "lValueRequested": false,
                    "names": [],
                    "nodeType": "FunctionCall",
                    "src": "1110:189:8",
                    "typeDescriptions": {
                      "typeIdentifier": "t_tuple$__$",
                      "typeString": "tuple()"
                    }
                  },
                  "id": 4318,
                  "nodeType": "ExpressionStatement",
                  "src": "1110:189:8"
                },
                {
                  "expression": {
                    "argumentTypes": null,
                    "id": 4321,
                    "isConstant": false,
                    "isLValue": false,
                    "isPure": false,
                    "lValueRequested": false,
                    "leftHandSide": {
                      "argumentTypes": null,
                      "id": 4319,
                      "name": "collector",
                      "nodeType": "Identifier",
                      "overloadedDeclarations": [],
                      "referencedDeclaration": 4295,
                      "src": "1309:9:8",
                      "typeDescriptions": {
                        "typeIdentifier": "t_address_payable",
                        "typeString": "address payable"
                      }
                    },
                    "nodeType": "Assignment",
                    "operator": "=",
                    "rightHandSide": {
                      "argumentTypes": null,
                      "id": 4320,
                      "name": "newCollector",
                      "nodeType": "Identifier",
                      "overloadedDeclarations": [],
                      "referencedDeclaration": 4297,
                      "src": "1321:12:8",
                      "typeDescriptions": {
                        "typeIdentifier": "t_address_payable",
                        "typeString": "address payable"
                      }
                    },
                    "src": "1309:24:8",
                    "typeDescriptions": {
                      "typeIdentifier": "t_address_payable",
                      "typeString": "address payable"
                    }
                  },
                  "id": 4322,
                  "nodeType": "ExpressionStatement",
                  "src": "1309:24:8"
                },
                {
                  "expression": {
                    "argumentTypes": null,
                    "arguments": [
                      {
                        "argumentTypes": null,
                        "id": 4324,
                        "name": "OPFOwnerAddress",
                        "nodeType": "Identifier",
                        "overloadedDeclarations": [],
                        "referencedDeclaration": 4299,
                        "src": "1361:15:8",
                        "typeDescriptions": {
                          "typeIdentifier": "t_address",
                          "typeString": "address"
                        }
                      }
                    ],
                    "expression": {
                      "argumentTypes": [
                        {
                          "typeIdentifier": "t_address",
                          "typeString": "address"
                        }
                      ],
                      "id": 4323,
                      "name": "transferOwnership",
                      "nodeType": "Identifier",
                      "overloadedDeclarations": [],
<<<<<<< HEAD
                      "referencedDeclaration": 6226,
=======
                      "referencedDeclaration": 6273,
>>>>>>> 9c4ae8db
                      "src": "1343:17:8",
                      "typeDescriptions": {
                        "typeIdentifier": "t_function_internal_nonpayable$_t_address_$returns$__$",
                        "typeString": "function (address)"
                      }
                    },
                    "id": 4325,
                    "isConstant": false,
                    "isLValue": false,
                    "isPure": false,
                    "kind": "functionCall",
                    "lValueRequested": false,
                    "names": [],
                    "nodeType": "FunctionCall",
                    "src": "1343:34:8",
                    "typeDescriptions": {
                      "typeIdentifier": "t_tuple$__$",
                      "typeString": "tuple()"
                    }
                  },
                  "id": 4326,
                  "nodeType": "ExpressionStatement",
                  "src": "1343:34:8"
                }
              ]
            },
            "documentation": "@dev constructor\n     Called prior contract deployment. set the controller address and\n     the contract owner address\n@param newCollector the fee collector address.\n@param OPFOwnerAddress the contract owner address",
            "id": 4328,
            "implemented": true,
            "kind": "constructor",
            "modifiers": [
              {
                "arguments": [],
                "id": 4302,
                "modifierName": {
                  "argumentTypes": null,
                  "id": 4301,
                  "name": "Ownable",
                  "nodeType": "Identifier",
                  "overloadedDeclarations": [],
<<<<<<< HEAD
                  "referencedDeclaration": 6251,
                  "src": "1086:7:8",
                  "typeDescriptions": {
                    "typeIdentifier": "t_type$_t_contract$_Ownable_$6251_$",
=======
                  "referencedDeclaration": 6298,
                  "src": "1086:7:8",
                  "typeDescriptions": {
                    "typeIdentifier": "t_type$_t_contract$_Ownable_$6298_$",
>>>>>>> 9c4ae8db
                    "typeString": "type(contract Ownable)"
                  }
                },
                "nodeType": "ModifierInvocation",
                "src": "1086:9:8"
              }
            ],
            "name": "",
            "nodeType": "FunctionDefinition",
            "parameters": {
              "id": 4300,
              "nodeType": "ParameterList",
              "parameters": [
                {
                  "constant": false,
                  "id": 4297,
                  "name": "newCollector",
                  "nodeType": "VariableDeclaration",
                  "scope": 4328,
                  "src": "994:28:8",
                  "stateVariable": false,
                  "storageLocation": "default",
                  "typeDescriptions": {
                    "typeIdentifier": "t_address_payable",
                    "typeString": "address payable"
                  },
                  "typeName": {
                    "id": 4296,
                    "name": "address",
                    "nodeType": "ElementaryTypeName",
                    "src": "994:15:8",
                    "stateMutability": "payable",
                    "typeDescriptions": {
                      "typeIdentifier": "t_address_payable",
                      "typeString": "address payable"
                    }
                  },
                  "value": null,
                  "visibility": "internal"
                },
                {
                  "constant": false,
                  "id": 4299,
                  "name": "OPFOwnerAddress",
                  "nodeType": "VariableDeclaration",
                  "scope": 4328,
                  "src": "1032:23:8",
                  "stateVariable": false,
                  "storageLocation": "default",
                  "typeDescriptions": {
                    "typeIdentifier": "t_address",
                    "typeString": "address"
                  },
                  "typeName": {
                    "id": 4298,
                    "name": "address",
                    "nodeType": "ElementaryTypeName",
                    "src": "1032:7:8",
                    "stateMutability": "nonpayable",
                    "typeDescriptions": {
                      "typeIdentifier": "t_address",
                      "typeString": "address"
                    }
                  },
                  "value": null,
                  "visibility": "internal"
                }
              ],
              "src": "984:77:8"
            },
            "returnParameters": {
              "id": 4303,
              "nodeType": "ParameterList",
              "parameters": [],
              "src": "1100:0:8"
            },
            "scope": 4400,
            "src": "973:411:8",
            "stateMutability": "nonpayable",
            "superFunction": null,
            "visibility": "public"
          },
          {
            "body": {
              "id": 4331,
              "nodeType": "Block",
              "src": "1562:2:8",
              "statements": []
            },
            "documentation": "@dev fallback function\n     this is a default fallback function in which receives\n     the collected ether.",
            "id": 4332,
            "implemented": true,
            "kind": "fallback",
            "modifiers": [],
            "name": "",
            "nodeType": "FunctionDefinition",
            "parameters": {
              "id": 4329,
              "nodeType": "ParameterList",
              "parameters": [],
              "src": "1542:2:8"
            },
            "returnParameters": {
              "id": 4330,
              "nodeType": "ParameterList",
              "parameters": [],
              "src": "1562:0:8"
            },
            "scope": 4400,
            "src": "1534:30:8",
            "stateMutability": "payable",
            "superFunction": null,
            "visibility": "external"
          },
          {
            "body": {
              "id": 4344,
              "nodeType": "Block",
              "src": "1741:58:8",
              "statements": [
                {
                  "expression": {
                    "argumentTypes": null,
                    "arguments": [
                      {
                        "argumentTypes": null,
                        "expression": {
                          "argumentTypes": null,
                          "arguments": [
                            {
                              "argumentTypes": null,
                              "id": 4339,
                              "name": "this",
                              "nodeType": "Identifier",
                              "overloadedDeclarations": [],
<<<<<<< HEAD
                              "referencedDeclaration": 6782,
=======
                              "referencedDeclaration": 6829,
>>>>>>> 9c4ae8db
                              "src": "1778:4:8",
                              "typeDescriptions": {
                                "typeIdentifier": "t_contract$_OPFCommunityFeeCollector_$4400",
                                "typeString": "contract OPFCommunityFeeCollector"
                              }
                            }
                          ],
                          "expression": {
                            "argumentTypes": [
                              {
                                "typeIdentifier": "t_contract$_OPFCommunityFeeCollector_$4400",
                                "typeString": "contract OPFCommunityFeeCollector"
                              }
                            ],
                            "id": 4338,
                            "isConstant": false,
                            "isLValue": false,
                            "isPure": true,
                            "lValueRequested": false,
                            "nodeType": "ElementaryTypeNameExpression",
                            "src": "1770:7:8",
                            "typeDescriptions": {
                              "typeIdentifier": "t_type$_t_address_$",
                              "typeString": "type(address)"
                            },
                            "typeName": "address"
                          },
                          "id": 4340,
                          "isConstant": false,
                          "isLValue": false,
                          "isPure": false,
                          "kind": "typeConversion",
                          "lValueRequested": false,
                          "names": [],
                          "nodeType": "FunctionCall",
                          "src": "1770:13:8",
                          "typeDescriptions": {
                            "typeIdentifier": "t_address_payable",
                            "typeString": "address payable"
                          }
                        },
                        "id": 4341,
                        "isConstant": false,
                        "isLValue": false,
                        "isPure": false,
                        "lValueRequested": false,
                        "memberName": "balance",
                        "nodeType": "MemberAccess",
                        "referencedDeclaration": null,
                        "src": "1770:21:8",
                        "typeDescriptions": {
                          "typeIdentifier": "t_uint256",
                          "typeString": "uint256"
                        }
                      }
                    ],
                    "expression": {
                      "argumentTypes": [
                        {
                          "typeIdentifier": "t_uint256",
                          "typeString": "uint256"
                        }
                      ],
                      "expression": {
                        "argumentTypes": null,
                        "id": 4335,
                        "name": "collector",
                        "nodeType": "Identifier",
                        "overloadedDeclarations": [],
                        "referencedDeclaration": 4295,
                        "src": "1751:9:8",
                        "typeDescriptions": {
                          "typeIdentifier": "t_address_payable",
                          "typeString": "address payable"
                        }
                      },
                      "id": 4337,
                      "isConstant": false,
                      "isLValue": false,
                      "isPure": false,
                      "lValueRequested": false,
                      "memberName": "transfer",
                      "nodeType": "MemberAccess",
                      "referencedDeclaration": null,
                      "src": "1751:18:8",
                      "typeDescriptions": {
                        "typeIdentifier": "t_function_transfer_nonpayable$_t_uint256_$returns$__$",
                        "typeString": "function (uint256)"
                      }
                    },
                    "id": 4342,
                    "isConstant": false,
                    "isLValue": false,
                    "isPure": false,
                    "kind": "functionCall",
                    "lValueRequested": false,
                    "names": [],
                    "nodeType": "FunctionCall",
                    "src": "1751:41:8",
                    "typeDescriptions": {
                      "typeIdentifier": "t_tuple$__$",
                      "typeString": "tuple()"
                    }
                  },
                  "id": 4343,
                  "nodeType": "ExpressionStatement",
                  "src": "1751:41:8"
                }
              ]
            },
            "documentation": "@dev withdrawETH\n     transfers all the accumlated ether the collector address",
            "id": 4345,
            "implemented": true,
            "kind": "function",
            "modifiers": [],
            "name": "withdrawETH",
            "nodeType": "FunctionDefinition",
            "parameters": {
              "id": 4333,
              "nodeType": "ParameterList",
              "parameters": [],
              "src": "1699:2:8"
            },
            "returnParameters": {
              "id": 4334,
              "nodeType": "ParameterList",
              "parameters": [],
              "src": "1741:0:8"
            },
            "scope": 4400,
            "src": "1679:120:8",
            "stateMutability": "payable",
            "superFunction": null,
            "visibility": "external"
          },
          {
            "body": {
              "id": 4377,
              "nodeType": "Block",
              "src": "2053:405:8",
              "statements": [
                {
                  "expression": {
                    "argumentTypes": null,
                    "arguments": [
                      {
                        "argumentTypes": null,
                        "commonType": {
                          "typeIdentifier": "t_address",
                          "typeString": "address"
                        },
                        "id": 4355,
                        "isConstant": false,
                        "isLValue": false,
                        "isPure": false,
                        "lValueRequested": false,
                        "leftExpression": {
                          "argumentTypes": null,
                          "id": 4351,
                          "name": "tokenAddress",
                          "nodeType": "Identifier",
                          "overloadedDeclarations": [],
                          "referencedDeclaration": 4347,
                          "src": "2084:12:8",
                          "typeDescriptions": {
                            "typeIdentifier": "t_address",
                            "typeString": "address"
                          }
                        },
                        "nodeType": "BinaryOperation",
                        "operator": "!=",
                        "rightExpression": {
                          "argumentTypes": null,
                          "arguments": [
                            {
                              "argumentTypes": null,
                              "hexValue": "30",
                              "id": 4353,
                              "isConstant": false,
                              "isLValue": false,
                              "isPure": true,
                              "kind": "number",
                              "lValueRequested": false,
                              "nodeType": "Literal",
                              "src": "2108:1:8",
                              "subdenomination": null,
                              "typeDescriptions": {
                                "typeIdentifier": "t_rational_0_by_1",
                                "typeString": "int_const 0"
                              },
                              "value": "0"
                            }
                          ],
                          "expression": {
                            "argumentTypes": [
                              {
                                "typeIdentifier": "t_rational_0_by_1",
                                "typeString": "int_const 0"
                              }
                            ],
                            "id": 4352,
                            "isConstant": false,
                            "isLValue": false,
                            "isPure": true,
                            "lValueRequested": false,
                            "nodeType": "ElementaryTypeNameExpression",
                            "src": "2100:7:8",
                            "typeDescriptions": {
                              "typeIdentifier": "t_type$_t_address_$",
                              "typeString": "type(address)"
                            },
                            "typeName": "address"
                          },
                          "id": 4354,
                          "isConstant": false,
                          "isLValue": false,
                          "isPure": true,
                          "kind": "typeConversion",
                          "lValueRequested": false,
                          "names": [],
                          "nodeType": "FunctionCall",
                          "src": "2100:10:8",
                          "typeDescriptions": {
                            "typeIdentifier": "t_address_payable",
                            "typeString": "address payable"
                          }
                        },
                        "src": "2084:26:8",
                        "typeDescriptions": {
                          "typeIdentifier": "t_bool",
                          "typeString": "bool"
                        }
                      },
                      {
                        "argumentTypes": null,
                        "hexValue": "4f5046436f6d6d756e697479466565436f6c6c6563746f723a20696e76616c696420746f6b656e20636f6e74726163742061646472657373",
                        "id": 4356,
                        "isConstant": false,
                        "isLValue": false,
                        "isPure": true,
                        "kind": "string",
                        "lValueRequested": false,
                        "nodeType": "Literal",
                        "src": "2124:58:8",
                        "subdenomination": null,
                        "typeDescriptions": {
                          "typeIdentifier": "t_stringliteral_96299161c0f4c317613661dd9a3c09a86e2da844da34a8587e90bf981cb919b9",
                          "typeString": "literal_string \"OPFCommunityFeeCollector: invalid token contract address\""
                        },
                        "value": "OPFCommunityFeeCollector: invalid token contract address"
                      }
                    ],
                    "expression": {
                      "argumentTypes": [
                        {
                          "typeIdentifier": "t_bool",
                          "typeString": "bool"
                        },
                        {
                          "typeIdentifier": "t_stringliteral_96299161c0f4c317613661dd9a3c09a86e2da844da34a8587e90bf981cb919b9",
                          "typeString": "literal_string \"OPFCommunityFeeCollector: invalid token contract address\""
                        }
                      ],
                      "id": 4350,
                      "name": "require",
                      "nodeType": "Identifier",
                      "overloadedDeclarations": [
<<<<<<< HEAD
                        6743,
                        6744
                      ],
                      "referencedDeclaration": 6744,
=======
                        6790,
                        6791
                      ],
                      "referencedDeclaration": 6791,
>>>>>>> 9c4ae8db
                      "src": "2063:7:8",
                      "typeDescriptions": {
                        "typeIdentifier": "t_function_require_pure$_t_bool_$_t_string_memory_ptr_$returns$__$",
                        "typeString": "function (bool,string memory) pure"
                      }
                    },
                    "id": 4357,
                    "isConstant": false,
                    "isLValue": false,
                    "isPure": false,
                    "kind": "functionCall",
                    "lValueRequested": false,
                    "names": [],
                    "nodeType": "FunctionCall",
                    "src": "2063:129:8",
                    "typeDescriptions": {
                      "typeIdentifier": "t_tuple$__$",
                      "typeString": "tuple()"
                    }
                  },
                  "id": 4358,
                  "nodeType": "ExpressionStatement",
                  "src": "2063:129:8"
                },
                {
                  "expression": {
                    "argumentTypes": null,
                    "arguments": [
                      {
                        "argumentTypes": null,
                        "arguments": [
                          {
                            "argumentTypes": null,
                            "id": 4364,
                            "name": "collector",
                            "nodeType": "Identifier",
                            "overloadedDeclarations": [],
                            "referencedDeclaration": 4295,
                            "src": "2280:9:8",
                            "typeDescriptions": {
                              "typeIdentifier": "t_address_payable",
                              "typeString": "address payable"
                            }
                          },
                          {
                            "argumentTypes": null,
                            "arguments": [
                              {
                                "argumentTypes": null,
                                "arguments": [
                                  {
                                    "argumentTypes": null,
                                    "id": 4370,
                                    "name": "this",
                                    "nodeType": "Identifier",
                                    "overloadedDeclarations": [],
<<<<<<< HEAD
                                    "referencedDeclaration": 6782,
=======
                                    "referencedDeclaration": 6829,
>>>>>>> 9c4ae8db
                                    "src": "2354:4:8",
                                    "typeDescriptions": {
                                      "typeIdentifier": "t_contract$_OPFCommunityFeeCollector_$4400",
                                      "typeString": "contract OPFCommunityFeeCollector"
                                    }
                                  }
                                ],
                                "expression": {
                                  "argumentTypes": [
                                    {
                                      "typeIdentifier": "t_contract$_OPFCommunityFeeCollector_$4400",
                                      "typeString": "contract OPFCommunityFeeCollector"
                                    }
                                  ],
                                  "id": 4369,
                                  "isConstant": false,
                                  "isLValue": false,
                                  "isPure": true,
                                  "lValueRequested": false,
                                  "nodeType": "ElementaryTypeNameExpression",
                                  "src": "2346:7:8",
                                  "typeDescriptions": {
                                    "typeIdentifier": "t_type$_t_address_$",
                                    "typeString": "type(address)"
                                  },
                                  "typeName": "address"
                                },
                                "id": 4371,
                                "isConstant": false,
                                "isLValue": false,
                                "isPure": false,
                                "kind": "typeConversion",
                                "lValueRequested": false,
                                "names": [],
                                "nodeType": "FunctionCall",
                                "src": "2346:13:8",
                                "typeDescriptions": {
                                  "typeIdentifier": "t_address_payable",
                                  "typeString": "address payable"
                                }
                              }
                            ],
                            "expression": {
                              "argumentTypes": [
                                {
                                  "typeIdentifier": "t_address_payable",
                                  "typeString": "address payable"
                                }
                              ],
                              "expression": {
                                "argumentTypes": null,
                                "arguments": [
                                  {
                                    "argumentTypes": null,
                                    "id": 4366,
                                    "name": "tokenAddress",
                                    "nodeType": "Identifier",
                                    "overloadedDeclarations": [],
                                    "referencedDeclaration": 4347,
                                    "src": "2322:12:8",
                                    "typeDescriptions": {
                                      "typeIdentifier": "t_address",
                                      "typeString": "address"
                                    }
                                  }
                                ],
                                "expression": {
                                  "argumentTypes": [
                                    {
                                      "typeIdentifier": "t_address",
                                      "typeString": "address"
                                    }
                                  ],
                                  "id": 4365,
                                  "name": "IERC20Template",
                                  "nodeType": "Identifier",
                                  "overloadedDeclarations": [],
                                  "referencedDeclaration": 5139,
                                  "src": "2307:14:8",
                                  "typeDescriptions": {
                                    "typeIdentifier": "t_type$_t_contract$_IERC20Template_$5139_$",
                                    "typeString": "type(contract IERC20Template)"
                                  }
                                },
                                "id": 4367,
                                "isConstant": false,
                                "isLValue": false,
                                "isPure": false,
                                "kind": "typeConversion",
                                "lValueRequested": false,
                                "names": [],
                                "nodeType": "FunctionCall",
                                "src": "2307:28:8",
                                "typeDescriptions": {
                                  "typeIdentifier": "t_contract$_IERC20Template_$5139",
                                  "typeString": "contract IERC20Template"
                                }
                              },
                              "id": 4368,
                              "isConstant": false,
                              "isLValue": false,
                              "isPure": false,
                              "lValueRequested": false,
                              "memberName": "balanceOf",
                              "nodeType": "MemberAccess",
                              "referencedDeclaration": 5129,
                              "src": "2307:38:8",
                              "typeDescriptions": {
                                "typeIdentifier": "t_function_external_view$_t_address_$returns$_t_uint256_$",
                                "typeString": "function (address) view external returns (uint256)"
                              }
                            },
                            "id": 4372,
                            "isConstant": false,
                            "isLValue": false,
                            "isPure": false,
                            "kind": "functionCall",
                            "lValueRequested": false,
                            "names": [],
                            "nodeType": "FunctionCall",
                            "src": "2307:53:8",
                            "typeDescriptions": {
                              "typeIdentifier": "t_uint256",
                              "typeString": "uint256"
                            }
                          }
                        ],
                        "expression": {
                          "argumentTypes": [
                            {
                              "typeIdentifier": "t_address_payable",
                              "typeString": "address payable"
                            },
                            {
                              "typeIdentifier": "t_uint256",
                              "typeString": "uint256"
                            }
                          ],
                          "expression": {
                            "argumentTypes": null,
                            "arguments": [
                              {
                                "argumentTypes": null,
                                "id": 4361,
                                "name": "tokenAddress",
                                "nodeType": "Identifier",
                                "overloadedDeclarations": [],
                                "referencedDeclaration": 4347,
                                "src": "2240:12:8",
                                "typeDescriptions": {
                                  "typeIdentifier": "t_address",
                                  "typeString": "address"
                                }
                              }
                            ],
                            "expression": {
                              "argumentTypes": [
                                {
                                  "typeIdentifier": "t_address",
                                  "typeString": "address"
                                }
                              ],
                              "id": 4360,
                              "name": "IERC20Template",
                              "nodeType": "Identifier",
                              "overloadedDeclarations": [],
                              "referencedDeclaration": 5139,
                              "src": "2225:14:8",
                              "typeDescriptions": {
                                "typeIdentifier": "t_type$_t_contract$_IERC20Template_$5139_$",
                                "typeString": "type(contract IERC20Template)"
                              }
                            },
                            "id": 4362,
                            "isConstant": false,
                            "isLValue": false,
                            "isPure": false,
                            "kind": "typeConversion",
                            "lValueRequested": false,
                            "names": [],
                            "nodeType": "FunctionCall",
                            "src": "2225:28:8",
                            "typeDescriptions": {
                              "typeIdentifier": "t_contract$_IERC20Template_$5139",
                              "typeString": "contract IERC20Template"
                            }
                          },
                          "id": 4363,
                          "isConstant": false,
                          "isLValue": false,
                          "isPure": false,
                          "lValueRequested": false,
                          "memberName": "transfer",
                          "nodeType": "MemberAccess",
                          "referencedDeclaration": 5138,
                          "src": "2225:37:8",
                          "typeDescriptions": {
                            "typeIdentifier": "t_function_external_nonpayable$_t_address_$_t_uint256_$returns$_t_bool_$",
                            "typeString": "function (address,uint256) external returns (bool)"
                          }
                        },
                        "id": 4373,
                        "isConstant": false,
                        "isLValue": false,
                        "isPure": false,
                        "kind": "functionCall",
                        "lValueRequested": false,
                        "names": [],
                        "nodeType": "FunctionCall",
                        "src": "2225:149:8",
                        "typeDescriptions": {
                          "typeIdentifier": "t_bool",
                          "typeString": "bool"
                        }
                      },
                      {
                        "argumentTypes": null,
                        "hexValue": "4f5046436f6d6d756e697479466565436f6c6c6563746f723a206661696c656420746f20776974686472617720746f6b656e73",
                        "id": 4374,
                        "isConstant": false,
                        "isLValue": false,
                        "isPure": true,
                        "kind": "string",
                        "lValueRequested": false,
                        "nodeType": "Literal",
                        "src": "2388:53:8",
                        "subdenomination": null,
                        "typeDescriptions": {
                          "typeIdentifier": "t_stringliteral_b132282f5ba4a29f30b106af7588661098ed0503cfccb33f68abb1edfa10480e",
                          "typeString": "literal_string \"OPFCommunityFeeCollector: failed to withdraw tokens\""
                        },
                        "value": "OPFCommunityFeeCollector: failed to withdraw tokens"
                      }
                    ],
                    "expression": {
                      "argumentTypes": [
                        {
                          "typeIdentifier": "t_bool",
                          "typeString": "bool"
                        },
                        {
                          "typeIdentifier": "t_stringliteral_b132282f5ba4a29f30b106af7588661098ed0503cfccb33f68abb1edfa10480e",
                          "typeString": "literal_string \"OPFCommunityFeeCollector: failed to withdraw tokens\""
                        }
                      ],
                      "id": 4359,
                      "name": "require",
                      "nodeType": "Identifier",
                      "overloadedDeclarations": [
<<<<<<< HEAD
                        6743,
                        6744
                      ],
                      "referencedDeclaration": 6744,
=======
                        6790,
                        6791
                      ],
                      "referencedDeclaration": 6791,
>>>>>>> 9c4ae8db
                      "src": "2203:7:8",
                      "typeDescriptions": {
                        "typeIdentifier": "t_function_require_pure$_t_bool_$_t_string_memory_ptr_$returns$__$",
                        "typeString": "function (bool,string memory) pure"
                      }
                    },
                    "id": 4375,
                    "isConstant": false,
                    "isLValue": false,
                    "isPure": false,
                    "kind": "functionCall",
                    "lValueRequested": false,
                    "names": [],
                    "nodeType": "FunctionCall",
                    "src": "2203:248:8",
                    "typeDescriptions": {
                      "typeIdentifier": "t_tuple$__$",
                      "typeString": "tuple()"
                    }
                  },
                  "id": 4376,
                  "nodeType": "ExpressionStatement",
                  "src": "2203:248:8"
                }
              ]
            },
            "documentation": "@dev withdrawToken\n     transfers all the accumlated tokens the collector address\n@param tokenAddress the token contract address ",
            "id": 4378,
            "implemented": true,
            "kind": "function",
            "modifiers": [],
            "name": "withdrawToken",
            "nodeType": "FunctionDefinition",
            "parameters": {
              "id": 4348,
              "nodeType": "ParameterList",
              "parameters": [
                {
                  "constant": false,
                  "id": 4347,
                  "name": "tokenAddress",
                  "nodeType": "VariableDeclaration",
                  "scope": 4378,
                  "src": "2004:20:8",
                  "stateVariable": false,
                  "storageLocation": "default",
                  "typeDescriptions": {
                    "typeIdentifier": "t_address",
                    "typeString": "address"
                  },
                  "typeName": {
                    "id": 4346,
                    "name": "address",
                    "nodeType": "ElementaryTypeName",
                    "src": "2004:7:8",
                    "stateMutability": "nonpayable",
                    "typeDescriptions": {
                      "typeIdentifier": "t_address",
                      "typeString": "address"
                    }
                  },
                  "value": null,
                  "visibility": "internal"
                }
              ],
              "src": "1994:36:8"
            },
            "returnParameters": {
              "id": 4349,
              "nodeType": "ParameterList",
              "parameters": [],
              "src": "2053:0:8"
            },
            "scope": 4400,
            "src": "1972:486:8",
            "stateMutability": "nonpayable",
            "superFunction": null,
            "visibility": "external"
          },
          {
            "body": {
              "id": 4398,
              "nodeType": "Block",
              "src": "2747:175:8",
              "statements": [
                {
                  "expression": {
                    "argumentTypes": null,
                    "arguments": [
                      {
                        "argumentTypes": null,
                        "commonType": {
                          "typeIdentifier": "t_address_payable",
                          "typeString": "address payable"
                        },
                        "id": 4390,
                        "isConstant": false,
                        "isLValue": false,
                        "isPure": false,
                        "lValueRequested": false,
                        "leftExpression": {
                          "argumentTypes": null,
                          "id": 4386,
                          "name": "newCollector",
                          "nodeType": "Identifier",
                          "overloadedDeclarations": [],
                          "referencedDeclaration": 4380,
                          "src": "2778:12:8",
                          "typeDescriptions": {
                            "typeIdentifier": "t_address_payable",
                            "typeString": "address payable"
                          }
                        },
                        "nodeType": "BinaryOperation",
                        "operator": "!=",
                        "rightExpression": {
                          "argumentTypes": null,
                          "arguments": [
                            {
                              "argumentTypes": null,
                              "hexValue": "30",
                              "id": 4388,
                              "isConstant": false,
                              "isLValue": false,
                              "isPure": true,
                              "kind": "number",
                              "lValueRequested": false,
                              "nodeType": "Literal",
                              "src": "2802:1:8",
                              "subdenomination": null,
                              "typeDescriptions": {
                                "typeIdentifier": "t_rational_0_by_1",
                                "typeString": "int_const 0"
                              },
                              "value": "0"
                            }
                          ],
                          "expression": {
                            "argumentTypes": [
                              {
                                "typeIdentifier": "t_rational_0_by_1",
                                "typeString": "int_const 0"
                              }
                            ],
                            "id": 4387,
                            "isConstant": false,
                            "isLValue": false,
                            "isPure": true,
                            "lValueRequested": false,
                            "nodeType": "ElementaryTypeNameExpression",
                            "src": "2794:7:8",
                            "typeDescriptions": {
                              "typeIdentifier": "t_type$_t_address_$",
                              "typeString": "type(address)"
                            },
                            "typeName": "address"
                          },
                          "id": 4389,
                          "isConstant": false,
                          "isLValue": false,
                          "isPure": true,
                          "kind": "typeConversion",
                          "lValueRequested": false,
                          "names": [],
                          "nodeType": "FunctionCall",
                          "src": "2794:10:8",
                          "typeDescriptions": {
                            "typeIdentifier": "t_address_payable",
                            "typeString": "address payable"
                          }
                        },
                        "src": "2778:26:8",
                        "typeDescriptions": {
                          "typeIdentifier": "t_bool",
                          "typeString": "bool"
                        }
                      },
                      {
                        "argumentTypes": null,
                        "hexValue": "4f5046436f6d6d756e697479466565436f6c6c6563746f723a20696e76616c696420636f6c6c6563746f722061646472657373",
                        "id": 4391,
                        "isConstant": false,
                        "isLValue": false,
                        "isPure": true,
                        "kind": "string",
                        "lValueRequested": false,
                        "nodeType": "Literal",
                        "src": "2818:53:8",
                        "subdenomination": null,
                        "typeDescriptions": {
                          "typeIdentifier": "t_stringliteral_ccff23dbeddef29f1d56dadd51307fe5ca8848d02e365e74ca46cda6ecdf4fc0",
                          "typeString": "literal_string \"OPFCommunityFeeCollector: invalid collector address\""
                        },
                        "value": "OPFCommunityFeeCollector: invalid collector address"
                      }
                    ],
                    "expression": {
                      "argumentTypes": [
                        {
                          "typeIdentifier": "t_bool",
                          "typeString": "bool"
                        },
                        {
                          "typeIdentifier": "t_stringliteral_ccff23dbeddef29f1d56dadd51307fe5ca8848d02e365e74ca46cda6ecdf4fc0",
                          "typeString": "literal_string \"OPFCommunityFeeCollector: invalid collector address\""
                        }
                      ],
                      "id": 4385,
                      "name": "require",
                      "nodeType": "Identifier",
                      "overloadedDeclarations": [
<<<<<<< HEAD
                        6743,
                        6744
                      ],
                      "referencedDeclaration": 6744,
=======
                        6790,
                        6791
                      ],
                      "referencedDeclaration": 6791,
>>>>>>> 9c4ae8db
                      "src": "2757:7:8",
                      "typeDescriptions": {
                        "typeIdentifier": "t_function_require_pure$_t_bool_$_t_string_memory_ptr_$returns$__$",
                        "typeString": "function (bool,string memory) pure"
                      }
                    },
                    "id": 4392,
                    "isConstant": false,
                    "isLValue": false,
                    "isPure": false,
                    "kind": "functionCall",
                    "lValueRequested": false,
                    "names": [],
                    "nodeType": "FunctionCall",
                    "src": "2757:124:8",
                    "typeDescriptions": {
                      "typeIdentifier": "t_tuple$__$",
                      "typeString": "tuple()"
                    }
                  },
                  "id": 4393,
                  "nodeType": "ExpressionStatement",
                  "src": "2757:124:8"
                },
                {
                  "expression": {
                    "argumentTypes": null,
                    "id": 4396,
                    "isConstant": false,
                    "isLValue": false,
                    "isPure": false,
                    "lValueRequested": false,
                    "leftHandSide": {
                      "argumentTypes": null,
                      "id": 4394,
                      "name": "collector",
                      "nodeType": "Identifier",
                      "overloadedDeclarations": [],
                      "referencedDeclaration": 4295,
                      "src": "2891:9:8",
                      "typeDescriptions": {
                        "typeIdentifier": "t_address_payable",
                        "typeString": "address payable"
                      }
                    },
                    "nodeType": "Assignment",
                    "operator": "=",
                    "rightHandSide": {
                      "argumentTypes": null,
                      "id": 4395,
                      "name": "newCollector",
                      "nodeType": "Identifier",
                      "overloadedDeclarations": [],
                      "referencedDeclaration": 4380,
                      "src": "2903:12:8",
                      "typeDescriptions": {
                        "typeIdentifier": "t_address_payable",
                        "typeString": "address payable"
                      }
                    },
                    "src": "2891:24:8",
                    "typeDescriptions": {
                      "typeIdentifier": "t_address_payable",
                      "typeString": "address payable"
                    }
                  },
                  "id": 4397,
                  "nodeType": "ExpressionStatement",
                  "src": "2891:24:8"
                }
              ]
            },
            "documentation": "@dev changeCollector\n     change the current collector address. Only owner can do that.\n@param newCollector the new collector address ",
            "id": 4399,
            "implemented": true,
            "kind": "function",
            "modifiers": [
              {
                "arguments": null,
                "id": 4383,
                "modifierName": {
                  "argumentTypes": null,
                  "id": 4382,
                  "name": "onlyOwner",
                  "nodeType": "Identifier",
                  "overloadedDeclarations": [],
<<<<<<< HEAD
                  "referencedDeclaration": 6184,
=======
                  "referencedDeclaration": 6231,
>>>>>>> 9c4ae8db
                  "src": "2732:9:8",
                  "typeDescriptions": {
                    "typeIdentifier": "t_modifier$__$",
                    "typeString": "modifier ()"
                  }
                },
                "nodeType": "ModifierInvocation",
                "src": "2732:9:8"
              }
            ],
            "name": "changeCollector",
            "nodeType": "FunctionDefinition",
            "parameters": {
              "id": 4381,
              "nodeType": "ParameterList",
              "parameters": [
                {
                  "constant": false,
                  "id": 4380,
                  "name": "newCollector",
                  "nodeType": "VariableDeclaration",
                  "scope": 4399,
                  "src": "2670:28:8",
                  "stateVariable": false,
                  "storageLocation": "default",
                  "typeDescriptions": {
                    "typeIdentifier": "t_address_payable",
                    "typeString": "address payable"
                  },
                  "typeName": {
                    "id": 4379,
                    "name": "address",
                    "nodeType": "ElementaryTypeName",
                    "src": "2670:15:8",
                    "stateMutability": "payable",
                    "typeDescriptions": {
                      "typeIdentifier": "t_address_payable",
                      "typeString": "address payable"
                    }
                  },
                  "value": null,
                  "visibility": "internal"
                }
              ],
              "src": "2660:44:8"
            },
            "returnParameters": {
              "id": 4384,
              "nodeType": "ParameterList",
              "parameters": [],
              "src": "2747:0:8"
            },
            "scope": 4400,
            "src": "2636:286:8",
            "stateMutability": "nonpayable",
            "superFunction": null,
            "visibility": "external"
          }
        ],
        "scope": 4401,
        "src": "616:2308:8"
      }
    ],
    "src": "0:2925:8"
  },
  "compiler": {
    "name": "solc",
    "version": "0.5.7+commit.6da8b019.Emscripten.clang"
  },
  "networks": {},
  "schemaVersion": "3.2.0",
<<<<<<< HEAD
  "updatedAt": "2020-09-21T10:20:47.373Z",
=======
  "updatedAt": "2020-09-16T10:31:01.092Z",
>>>>>>> 9c4ae8db
  "devdoc": {
    "details": "Ocean Protocol Foundation Community Fee Collector contract     allows consumers to pay very small fee as part of the exchange of      data tokens with ocean token in order to support the community of       ocean protocol and provide a sustainble development.",
    "methods": {
      "changeCollector(address)": {
        "details": "changeCollector     change the current collector address. Only owner can do that.",
        "params": {
          "newCollector": "the new collector address "
        }
      },
      "constructor": {
        "details": "constructor     Called prior contract deployment. set the controller address and     the contract owner address",
        "params": {
          "OPFOwnerAddress": "the contract owner address",
          "newCollector": "the fee collector address."
        }
      },
      "isOwner()": {
        "details": "Returns true if the caller is the current owner."
      },
      "owner()": {
        "details": "Returns the address of the current owner."
      },
      "renounceOwnership()": {
        "details": "Leaves the contract without owner. It will not be possible to call `onlyOwner` functions anymore. Can only be called by the current owner.     * NOTE: Renouncing ownership will leave the contract without an owner, thereby removing any functionality that is only available to the owner."
      },
      "transferOwnership(address)": {
        "details": "Transfers ownership of the contract to a new account (`newOwner`). Can only be called by the current owner."
      },
      "withdrawETH()": {
        "details": "withdrawETH     transfers all the accumlated ether the collector address"
      },
      "withdrawToken(address)": {
        "details": "withdrawToken     transfers all the accumlated tokens the collector address",
        "params": {
          "tokenAddress": "the token contract address "
        }
      }
    },
    "title": "OPFCommunityFeeCollector"
  },
  "userdoc": {
    "methods": {}
  }
}<|MERGE_RESOLUTION|>--- conflicted
+++ resolved
@@ -172,11 +172,7 @@
         "id": 4291,
         "nodeType": "ImportDirective",
         "scope": 4401,
-<<<<<<< HEAD
-        "sourceUnit": 6252,
-=======
-        "sourceUnit": 6299,
->>>>>>> 9c4ae8db
+        "sourceUnit": 6228,
         "src": "228:63:8",
         "symbolAliases": [],
         "unitAlias": ""
@@ -190,17 +186,10 @@
               "id": 4292,
               "name": "Ownable",
               "nodeType": "UserDefinedTypeName",
-<<<<<<< HEAD
-              "referencedDeclaration": 6251,
+              "referencedDeclaration": 6227,
               "src": "653:7:8",
               "typeDescriptions": {
-                "typeIdentifier": "t_contract$_Ownable_$6251",
-=======
-              "referencedDeclaration": 6298,
-              "src": "653:7:8",
-              "typeDescriptions": {
-                "typeIdentifier": "t_contract$_Ownable_$6298",
->>>>>>> 9c4ae8db
+                "typeIdentifier": "t_contract$_Ownable_$6227",
                 "typeString": "contract Ownable"
               }
             },
@@ -210,13 +199,8 @@
           }
         ],
         "contractDependencies": [
-<<<<<<< HEAD
-          5946,
-          6251
-=======
-          5993,
-          6298
->>>>>>> 9c4ae8db
+          5922,
+          6227
         ],
         "contractKind": "contract",
         "documentation": "@title OPFCommunityFeeCollector\n@dev Ocean Protocol Foundation Community Fee Collector contract\n     allows consumers to pay very small fee as part of the exchange of \n     data tokens with ocean token in order to support the community of  \n     ocean protocol and provide a sustainble development.",
@@ -224,13 +208,8 @@
         "id": 4400,
         "linearizedBaseContracts": [
           4400,
-<<<<<<< HEAD
-          6251,
-          5946
-=======
-          6298,
-          5993
->>>>>>> 9c4ae8db
+          6227,
+          5922
         ],
         "name": "OPFCommunityFeeCollector",
         "nodeType": "ContractDefinition",
@@ -501,17 +480,10 @@
                       "name": "require",
                       "nodeType": "Identifier",
                       "overloadedDeclarations": [
-<<<<<<< HEAD
-                        6743,
-                        6744
+                        6719,
+                        6720
                       ],
-                      "referencedDeclaration": 6744,
-=======
-                        6790,
-                        6791
-                      ],
-                      "referencedDeclaration": 6791,
->>>>>>> 9c4ae8db
+                      "referencedDeclaration": 6720,
                       "src": "1110:7:8",
                       "typeDescriptions": {
                         "typeIdentifier": "t_function_require_pure$_t_bool_$_t_string_memory_ptr_$returns$__$",
@@ -611,11 +583,7 @@
                       "name": "transferOwnership",
                       "nodeType": "Identifier",
                       "overloadedDeclarations": [],
-<<<<<<< HEAD
-                      "referencedDeclaration": 6226,
-=======
-                      "referencedDeclaration": 6273,
->>>>>>> 9c4ae8db
+                      "referencedDeclaration": 6202,
                       "src": "1343:17:8",
                       "typeDescriptions": {
                         "typeIdentifier": "t_function_internal_nonpayable$_t_address_$returns$__$",
@@ -656,17 +624,10 @@
                   "name": "Ownable",
                   "nodeType": "Identifier",
                   "overloadedDeclarations": [],
-<<<<<<< HEAD
-                  "referencedDeclaration": 6251,
+                  "referencedDeclaration": 6227,
                   "src": "1086:7:8",
                   "typeDescriptions": {
-                    "typeIdentifier": "t_type$_t_contract$_Ownable_$6251_$",
-=======
-                  "referencedDeclaration": 6298,
-                  "src": "1086:7:8",
-                  "typeDescriptions": {
-                    "typeIdentifier": "t_type$_t_contract$_Ownable_$6298_$",
->>>>>>> 9c4ae8db
+                    "typeIdentifier": "t_type$_t_contract$_Ownable_$6227_$",
                     "typeString": "type(contract Ownable)"
                   }
                 },
@@ -802,11 +763,7 @@
                               "name": "this",
                               "nodeType": "Identifier",
                               "overloadedDeclarations": [],
-<<<<<<< HEAD
-                              "referencedDeclaration": 6782,
-=======
-                              "referencedDeclaration": 6829,
->>>>>>> 9c4ae8db
+                              "referencedDeclaration": 6758,
                               "src": "1778:4:8",
                               "typeDescriptions": {
                                 "typeIdentifier": "t_contract$_OPFCommunityFeeCollector_$4400",
@@ -1074,17 +1031,10 @@
                       "name": "require",
                       "nodeType": "Identifier",
                       "overloadedDeclarations": [
-<<<<<<< HEAD
-                        6743,
-                        6744
+                        6719,
+                        6720
                       ],
-                      "referencedDeclaration": 6744,
-=======
-                        6790,
-                        6791
-                      ],
-                      "referencedDeclaration": 6791,
->>>>>>> 9c4ae8db
+                      "referencedDeclaration": 6720,
                       "src": "2063:7:8",
                       "typeDescriptions": {
                         "typeIdentifier": "t_function_require_pure$_t_bool_$_t_string_memory_ptr_$returns$__$",
@@ -1141,11 +1091,7 @@
                                     "name": "this",
                                     "nodeType": "Identifier",
                                     "overloadedDeclarations": [],
-<<<<<<< HEAD
-                                    "referencedDeclaration": 6782,
-=======
-                                    "referencedDeclaration": 6829,
->>>>>>> 9c4ae8db
+                                    "referencedDeclaration": 6758,
                                     "src": "2354:4:8",
                                     "typeDescriptions": {
                                       "typeIdentifier": "t_contract$_OPFCommunityFeeCollector_$4400",
@@ -1395,17 +1341,10 @@
                       "name": "require",
                       "nodeType": "Identifier",
                       "overloadedDeclarations": [
-<<<<<<< HEAD
-                        6743,
-                        6744
+                        6719,
+                        6720
                       ],
-                      "referencedDeclaration": 6744,
-=======
-                        6790,
-                        6791
-                      ],
-                      "referencedDeclaration": 6791,
->>>>>>> 9c4ae8db
+                      "referencedDeclaration": 6720,
                       "src": "2203:7:8",
                       "typeDescriptions": {
                         "typeIdentifier": "t_function_require_pure$_t_bool_$_t_string_memory_ptr_$returns$__$",
@@ -1617,17 +1556,10 @@
                       "name": "require",
                       "nodeType": "Identifier",
                       "overloadedDeclarations": [
-<<<<<<< HEAD
-                        6743,
-                        6744
+                        6719,
+                        6720
                       ],
-                      "referencedDeclaration": 6744,
-=======
-                        6790,
-                        6791
-                      ],
-                      "referencedDeclaration": 6791,
->>>>>>> 9c4ae8db
+                      "referencedDeclaration": 6720,
                       "src": "2757:7:8",
                       "typeDescriptions": {
                         "typeIdentifier": "t_function_require_pure$_t_bool_$_t_string_memory_ptr_$returns$__$",
@@ -1714,11 +1646,7 @@
                   "name": "onlyOwner",
                   "nodeType": "Identifier",
                   "overloadedDeclarations": [],
-<<<<<<< HEAD
-                  "referencedDeclaration": 6184,
-=======
-                  "referencedDeclaration": 6231,
->>>>>>> 9c4ae8db
+                  "referencedDeclaration": 6160,
                   "src": "2732:9:8",
                   "typeDescriptions": {
                     "typeIdentifier": "t_modifier$__$",
@@ -1822,11 +1750,7 @@
         "id": 4291,
         "nodeType": "ImportDirective",
         "scope": 4401,
-<<<<<<< HEAD
-        "sourceUnit": 6252,
-=======
-        "sourceUnit": 6299,
->>>>>>> 9c4ae8db
+        "sourceUnit": 6228,
         "src": "228:63:8",
         "symbolAliases": [],
         "unitAlias": ""
@@ -1840,17 +1764,10 @@
               "id": 4292,
               "name": "Ownable",
               "nodeType": "UserDefinedTypeName",
-<<<<<<< HEAD
-              "referencedDeclaration": 6251,
+              "referencedDeclaration": 6227,
               "src": "653:7:8",
               "typeDescriptions": {
-                "typeIdentifier": "t_contract$_Ownable_$6251",
-=======
-              "referencedDeclaration": 6298,
-              "src": "653:7:8",
-              "typeDescriptions": {
-                "typeIdentifier": "t_contract$_Ownable_$6298",
->>>>>>> 9c4ae8db
+                "typeIdentifier": "t_contract$_Ownable_$6227",
                 "typeString": "contract Ownable"
               }
             },
@@ -1860,13 +1777,8 @@
           }
         ],
         "contractDependencies": [
-<<<<<<< HEAD
-          5946,
-          6251
-=======
-          5993,
-          6298
->>>>>>> 9c4ae8db
+          5922,
+          6227
         ],
         "contractKind": "contract",
         "documentation": "@title OPFCommunityFeeCollector\n@dev Ocean Protocol Foundation Community Fee Collector contract\n     allows consumers to pay very small fee as part of the exchange of \n     data tokens with ocean token in order to support the community of  \n     ocean protocol and provide a sustainble development.",
@@ -1874,13 +1786,8 @@
         "id": 4400,
         "linearizedBaseContracts": [
           4400,
-<<<<<<< HEAD
-          6251,
-          5946
-=======
-          6298,
-          5993
->>>>>>> 9c4ae8db
+          6227,
+          5922
         ],
         "name": "OPFCommunityFeeCollector",
         "nodeType": "ContractDefinition",
@@ -2151,17 +2058,10 @@
                       "name": "require",
                       "nodeType": "Identifier",
                       "overloadedDeclarations": [
-<<<<<<< HEAD
-                        6743,
-                        6744
+                        6719,
+                        6720
                       ],
-                      "referencedDeclaration": 6744,
-=======
-                        6790,
-                        6791
-                      ],
-                      "referencedDeclaration": 6791,
->>>>>>> 9c4ae8db
+                      "referencedDeclaration": 6720,
                       "src": "1110:7:8",
                       "typeDescriptions": {
                         "typeIdentifier": "t_function_require_pure$_t_bool_$_t_string_memory_ptr_$returns$__$",
@@ -2261,11 +2161,7 @@
                       "name": "transferOwnership",
                       "nodeType": "Identifier",
                       "overloadedDeclarations": [],
-<<<<<<< HEAD
-                      "referencedDeclaration": 6226,
-=======
-                      "referencedDeclaration": 6273,
->>>>>>> 9c4ae8db
+                      "referencedDeclaration": 6202,
                       "src": "1343:17:8",
                       "typeDescriptions": {
                         "typeIdentifier": "t_function_internal_nonpayable$_t_address_$returns$__$",
@@ -2306,17 +2202,10 @@
                   "name": "Ownable",
                   "nodeType": "Identifier",
                   "overloadedDeclarations": [],
-<<<<<<< HEAD
-                  "referencedDeclaration": 6251,
+                  "referencedDeclaration": 6227,
                   "src": "1086:7:8",
                   "typeDescriptions": {
-                    "typeIdentifier": "t_type$_t_contract$_Ownable_$6251_$",
-=======
-                  "referencedDeclaration": 6298,
-                  "src": "1086:7:8",
-                  "typeDescriptions": {
-                    "typeIdentifier": "t_type$_t_contract$_Ownable_$6298_$",
->>>>>>> 9c4ae8db
+                    "typeIdentifier": "t_type$_t_contract$_Ownable_$6227_$",
                     "typeString": "type(contract Ownable)"
                   }
                 },
@@ -2452,11 +2341,7 @@
                               "name": "this",
                               "nodeType": "Identifier",
                               "overloadedDeclarations": [],
-<<<<<<< HEAD
-                              "referencedDeclaration": 6782,
-=======
-                              "referencedDeclaration": 6829,
->>>>>>> 9c4ae8db
+                              "referencedDeclaration": 6758,
                               "src": "1778:4:8",
                               "typeDescriptions": {
                                 "typeIdentifier": "t_contract$_OPFCommunityFeeCollector_$4400",
@@ -2724,17 +2609,10 @@
                       "name": "require",
                       "nodeType": "Identifier",
                       "overloadedDeclarations": [
-<<<<<<< HEAD
-                        6743,
-                        6744
+                        6719,
+                        6720
                       ],
-                      "referencedDeclaration": 6744,
-=======
-                        6790,
-                        6791
-                      ],
-                      "referencedDeclaration": 6791,
->>>>>>> 9c4ae8db
+                      "referencedDeclaration": 6720,
                       "src": "2063:7:8",
                       "typeDescriptions": {
                         "typeIdentifier": "t_function_require_pure$_t_bool_$_t_string_memory_ptr_$returns$__$",
@@ -2791,11 +2669,7 @@
                                     "name": "this",
                                     "nodeType": "Identifier",
                                     "overloadedDeclarations": [],
-<<<<<<< HEAD
-                                    "referencedDeclaration": 6782,
-=======
-                                    "referencedDeclaration": 6829,
->>>>>>> 9c4ae8db
+                                    "referencedDeclaration": 6758,
                                     "src": "2354:4:8",
                                     "typeDescriptions": {
                                       "typeIdentifier": "t_contract$_OPFCommunityFeeCollector_$4400",
@@ -3045,17 +2919,10 @@
                       "name": "require",
                       "nodeType": "Identifier",
                       "overloadedDeclarations": [
-<<<<<<< HEAD
-                        6743,
-                        6744
+                        6719,
+                        6720
                       ],
-                      "referencedDeclaration": 6744,
-=======
-                        6790,
-                        6791
-                      ],
-                      "referencedDeclaration": 6791,
->>>>>>> 9c4ae8db
+                      "referencedDeclaration": 6720,
                       "src": "2203:7:8",
                       "typeDescriptions": {
                         "typeIdentifier": "t_function_require_pure$_t_bool_$_t_string_memory_ptr_$returns$__$",
@@ -3267,17 +3134,10 @@
                       "name": "require",
                       "nodeType": "Identifier",
                       "overloadedDeclarations": [
-<<<<<<< HEAD
-                        6743,
-                        6744
+                        6719,
+                        6720
                       ],
-                      "referencedDeclaration": 6744,
-=======
-                        6790,
-                        6791
-                      ],
-                      "referencedDeclaration": 6791,
->>>>>>> 9c4ae8db
+                      "referencedDeclaration": 6720,
                       "src": "2757:7:8",
                       "typeDescriptions": {
                         "typeIdentifier": "t_function_require_pure$_t_bool_$_t_string_memory_ptr_$returns$__$",
@@ -3364,11 +3224,7 @@
                   "name": "onlyOwner",
                   "nodeType": "Identifier",
                   "overloadedDeclarations": [],
-<<<<<<< HEAD
-                  "referencedDeclaration": 6184,
-=======
-                  "referencedDeclaration": 6231,
->>>>>>> 9c4ae8db
+                  "referencedDeclaration": 6160,
                   "src": "2732:9:8",
                   "typeDescriptions": {
                     "typeIdentifier": "t_modifier$__$",
@@ -3440,11 +3296,7 @@
   },
   "networks": {},
   "schemaVersion": "3.2.0",
-<<<<<<< HEAD
-  "updatedAt": "2020-09-21T10:20:47.373Z",
-=======
-  "updatedAt": "2020-09-16T10:31:01.092Z",
->>>>>>> 9c4ae8db
+  "updatedAt": "2020-09-21T10:30:10.024Z",
   "devdoc": {
     "details": "Ocean Protocol Foundation Community Fee Collector contract     allows consumers to pay very small fee as part of the exchange of      data tokens with ocean token in order to support the community of       ocean protocol and provide a sustainble development.",
     "methods": {
