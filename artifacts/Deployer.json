{
  "contractName": "Deployer",
  "abi": [
    {
      "anonymous": false,
      "inputs": [
        {
          "indexed": false,
          "name": "instance",
          "type": "address"
        }
      ],
      "name": "InstanceDeployed",
      "type": "event"
    }
  ],
  "metadata": "{\"compiler\":{\"version\":\"0.5.7+commit.6da8b019\"},\"language\":\"Solidity\",\"output\":{\"abi\":[{\"anonymous\":false,\"inputs\":[{\"indexed\":false,\"name\":\"instance\",\"type\":\"address\"}],\"name\":\"InstanceDeployed\",\"type\":\"event\"}],\"devdoc\":{\"author\":\"Ocean Protocol Team\",\"details\":\"Contract Deployer     This contract allowes factory contract      to deploy new contract instances using     the same library pattern in solidity.     the logic it self is deployed only once, but     executed in the context of the new storage      contract (new contract instance)\",\"methods\":{},\"title\":\"Deployer Contract\"},\"userdoc\":{\"methods\":{}}},\"settings\":{\"compilationTarget\":{\"/Users/ahmedali/Desktop/work/ocean-contracts/contracts/utils/Deployer.sol\":\"Deployer\"},\"evmVersion\":\"byzantium\",\"libraries\":{},\"optimizer\":{\"enabled\":true,\"runs\":200},\"remappings\":[]},\"sources\":{\"/Users/ahmedali/Desktop/work/ocean-contracts/contracts/utils/Deployer.sol\":{\"keccak256\":\"0x274fa96796fb2b5978a6dbd7fe4314ac0462327ac9fd9e93e41c681d2bc72cc8\",\"urls\":[\"bzzr://808e0586af5a54e6fe1664b684640dab8e4e5be7886fbcb30a59198c5f583a51\"]}},\"version\":1}",
  "bytecode": "0x6080604052348015600f57600080fd5b50603580601d6000396000f3fe6080604052600080fdfea165627a7a72305820294587eec954653803dea90b15bad56061b0e3e7b98618db3f738949a672f3410029",
  "deployedBytecode": "0x6080604052600080fdfea165627a7a72305820294587eec954653803dea90b15bad56061b0e3e7b98618db3f738949a672f3410029",
  "sourceMap": "569:869:14:-;;;;8:9:-1;5:2;;;30:1;27;20:12;5:2;569:869:14;;;;;;;",
  "deployedSourceMap": "569:869:14:-;;;;;",
  "source": "pragma solidity ^0.5.7;\n// Copyright BigchainDB GmbH and Ocean Protocol contributors\n// SPDX-License-Identifier: (Apache-2.0 AND CC-BY-4.0)\n// Code is Apache-2.0 and docs are CC-BY-4.0\n\n/**\n * @title Deployer Contract\n * @author Ocean Protocol Team\n *\n * @dev Contract Deployer\n *      This contract allowes factory contract \n *      to deploy new contract instances using\n *      the same library pattern in solidity.\n *      the logic it self is deployed only once, but\n *      executed in the context of the new storage \n *      contract (new contract instance)\n */\ncontract Deployer {\n    event InstanceDeployed(address instance);\n    \n    /**\n     * @dev deploy\n     *      deploy new contract instance \n     * @param _logic the logic contract address\n     * @return address of the new instance\n     */\n    function deploy(\n        address _logic\n    ) \n      internal \n      returns (address instance) \n    {\n        bytes20 targetBytes = bytes20(_logic);\n        /* solium-disable-next-line security/no-inline-assembly */\n        assembly {\n          let clone := mload(0x40)\n          mstore(clone, 0x3d602d80600a3d3981f3363d3d373d3d3d363d73000000000000000000000000)\n          mstore(add(clone, 0x14), targetBytes)\n          mstore(add(clone, 0x28), 0x5af43d82803e903d91602b57fd5bf30000000000000000000000000000000000)\n          instance := create(0, clone, 0x37)\n        }\n        emit InstanceDeployed(address(instance));\n    }\n}",
  "sourcePath": "/Users/ahmedali/Desktop/work/ocean-contracts/contracts/utils/Deployer.sol",
  "ast": {
    "absolutePath": "/Users/ahmedali/Desktop/work/ocean-contracts/contracts/utils/Deployer.sol",
    "exportedSymbols": {
      "Deployer": [
<<<<<<< HEAD
        5919
      ]
    },
    "id": 5920,
    "nodeType": "SourceUnit",
    "nodes": [
      {
        "id": 5893,
=======
        5966
      ]
    },
    "id": 5967,
    "nodeType": "SourceUnit",
    "nodes": [
      {
        "id": 5940,
>>>>>>> 9c4ae8db
        "literals": [
          "solidity",
          "^",
          "0.5",
          ".7"
        ],
        "nodeType": "PragmaDirective",
        "src": "0:23:14"
      },
      {
        "baseContracts": [],
        "contractDependencies": [],
        "contractKind": "contract",
        "documentation": "@title Deployer Contract\n@author Ocean Protocol Team\n * @dev Contract Deployer\n     This contract allowes factory contract \n     to deploy new contract instances using\n     the same library pattern in solidity.\n     the logic it self is deployed only once, but\n     executed in the context of the new storage \n     contract (new contract instance)",
        "fullyImplemented": true,
<<<<<<< HEAD
        "id": 5919,
        "linearizedBaseContracts": [
          5919
=======
        "id": 5966,
        "linearizedBaseContracts": [
          5966
>>>>>>> 9c4ae8db
        ],
        "name": "Deployer",
        "nodeType": "ContractDefinition",
        "nodes": [
          {
            "anonymous": false,
            "documentation": null,
<<<<<<< HEAD
            "id": 5897,
            "name": "InstanceDeployed",
            "nodeType": "EventDefinition",
            "parameters": {
              "id": 5896,
=======
            "id": 5944,
            "name": "InstanceDeployed",
            "nodeType": "EventDefinition",
            "parameters": {
              "id": 5943,
>>>>>>> 9c4ae8db
              "nodeType": "ParameterList",
              "parameters": [
                {
                  "constant": false,
<<<<<<< HEAD
                  "id": 5895,
                  "indexed": false,
                  "name": "instance",
                  "nodeType": "VariableDeclaration",
                  "scope": 5897,
=======
                  "id": 5942,
                  "indexed": false,
                  "name": "instance",
                  "nodeType": "VariableDeclaration",
                  "scope": 5944,
>>>>>>> 9c4ae8db
                  "src": "616:16:14",
                  "stateVariable": false,
                  "storageLocation": "default",
                  "typeDescriptions": {
                    "typeIdentifier": "t_address",
                    "typeString": "address"
                  },
                  "typeName": {
<<<<<<< HEAD
                    "id": 5894,
=======
                    "id": 5941,
>>>>>>> 9c4ae8db
                    "name": "address",
                    "nodeType": "ElementaryTypeName",
                    "src": "616:7:14",
                    "stateMutability": "nonpayable",
                    "typeDescriptions": {
                      "typeIdentifier": "t_address",
                      "typeString": "address"
                    }
                  },
                  "value": null,
                  "visibility": "internal"
                }
              ],
              "src": "615:18:14"
            },
            "src": "593:41:14"
          },
          {
            "body": {
<<<<<<< HEAD
              "id": 5917,
=======
              "id": 5964,
>>>>>>> 9c4ae8db
              "nodeType": "Block",
              "src": "913:523:14",
              "statements": [
                {
                  "assignments": [
<<<<<<< HEAD
                    5905
=======
                    5952
>>>>>>> 9c4ae8db
                  ],
                  "declarations": [
                    {
                      "constant": false,
<<<<<<< HEAD
                      "id": 5905,
                      "name": "targetBytes",
                      "nodeType": "VariableDeclaration",
                      "scope": 5917,
=======
                      "id": 5952,
                      "name": "targetBytes",
                      "nodeType": "VariableDeclaration",
                      "scope": 5964,
>>>>>>> 9c4ae8db
                      "src": "923:19:14",
                      "stateVariable": false,
                      "storageLocation": "default",
                      "typeDescriptions": {
                        "typeIdentifier": "t_bytes20",
                        "typeString": "bytes20"
                      },
                      "typeName": {
<<<<<<< HEAD
                        "id": 5904,
=======
                        "id": 5951,
>>>>>>> 9c4ae8db
                        "name": "bytes20",
                        "nodeType": "ElementaryTypeName",
                        "src": "923:7:14",
                        "typeDescriptions": {
                          "typeIdentifier": "t_bytes20",
                          "typeString": "bytes20"
                        }
                      },
                      "value": null,
                      "visibility": "internal"
                    }
                  ],
<<<<<<< HEAD
                  "id": 5909,
=======
                  "id": 5956,
>>>>>>> 9c4ae8db
                  "initialValue": {
                    "argumentTypes": null,
                    "arguments": [
                      {
                        "argumentTypes": null,
<<<<<<< HEAD
                        "id": 5907,
                        "name": "_logic",
                        "nodeType": "Identifier",
                        "overloadedDeclarations": [],
                        "referencedDeclaration": 5899,
=======
                        "id": 5954,
                        "name": "_logic",
                        "nodeType": "Identifier",
                        "overloadedDeclarations": [],
                        "referencedDeclaration": 5946,
>>>>>>> 9c4ae8db
                        "src": "953:6:14",
                        "typeDescriptions": {
                          "typeIdentifier": "t_address",
                          "typeString": "address"
                        }
                      }
                    ],
                    "expression": {
                      "argumentTypes": [
                        {
                          "typeIdentifier": "t_address",
                          "typeString": "address"
                        }
                      ],
<<<<<<< HEAD
                      "id": 5906,
=======
                      "id": 5953,
>>>>>>> 9c4ae8db
                      "isConstant": false,
                      "isLValue": false,
                      "isPure": true,
                      "lValueRequested": false,
                      "nodeType": "ElementaryTypeNameExpression",
                      "src": "945:7:14",
                      "typeDescriptions": {
                        "typeIdentifier": "t_type$_t_bytes20_$",
                        "typeString": "type(bytes20)"
                      },
                      "typeName": "bytes20"
                    },
<<<<<<< HEAD
                    "id": 5908,
=======
                    "id": 5955,
>>>>>>> 9c4ae8db
                    "isConstant": false,
                    "isLValue": false,
                    "isPure": false,
                    "kind": "typeConversion",
                    "lValueRequested": false,
                    "names": [],
                    "nodeType": "FunctionCall",
                    "src": "945:15:14",
                    "typeDescriptions": {
                      "typeIdentifier": "t_bytes20",
                      "typeString": "bytes20"
                    }
                  },
                  "nodeType": "VariableDeclarationStatement",
                  "src": "923:37:14"
                },
                {
                  "externalReferences": [
                    {
                      "instance": {
<<<<<<< HEAD
                        "declaration": 5902,
=======
                        "declaration": 5949,
>>>>>>> 9c4ae8db
                        "isOffset": false,
                        "isSlot": false,
                        "src": "1336:8:14",
                        "valueSize": 1
                      }
                    },
                    {
                      "targetBytes": {
<<<<<<< HEAD
                        "declaration": 5905,
=======
                        "declaration": 5952,
>>>>>>> 9c4ae8db
                        "isOffset": false,
                        "isSlot": false,
                        "src": "1210:11:14",
                        "valueSize": 1
                      }
                    }
                  ],
<<<<<<< HEAD
                  "id": 5910,
=======
                  "id": 5957,
>>>>>>> 9c4ae8db
                  "nodeType": "InlineAssembly",
                  "operations": "{\n    let clone := mload(0x40)\n    mstore(clone, 0x3d602d80600a3d3981f3363d3d373d3d3d363d73000000000000000000000000)\n    mstore(add(clone, 0x14), targetBytes)\n    mstore(add(clone, 0x28), 0x5af43d82803e903d91602b57fd5bf30000000000000000000000000000000000)\n    instance := create(0, clone, 0x37)\n}",
                  "src": "1037:356:14"
                },
                {
                  "eventCall": {
                    "argumentTypes": null,
                    "arguments": [
                      {
                        "argumentTypes": null,
                        "arguments": [
                          {
                            "argumentTypes": null,
<<<<<<< HEAD
                            "id": 5913,
                            "name": "instance",
                            "nodeType": "Identifier",
                            "overloadedDeclarations": [],
                            "referencedDeclaration": 5902,
=======
                            "id": 5960,
                            "name": "instance",
                            "nodeType": "Identifier",
                            "overloadedDeclarations": [],
                            "referencedDeclaration": 5949,
>>>>>>> 9c4ae8db
                            "src": "1419:8:14",
                            "typeDescriptions": {
                              "typeIdentifier": "t_address",
                              "typeString": "address"
                            }
                          }
                        ],
                        "expression": {
                          "argumentTypes": [
                            {
                              "typeIdentifier": "t_address",
                              "typeString": "address"
                            }
                          ],
<<<<<<< HEAD
                          "id": 5912,
=======
                          "id": 5959,
>>>>>>> 9c4ae8db
                          "isConstant": false,
                          "isLValue": false,
                          "isPure": true,
                          "lValueRequested": false,
                          "nodeType": "ElementaryTypeNameExpression",
                          "src": "1411:7:14",
                          "typeDescriptions": {
                            "typeIdentifier": "t_type$_t_address_$",
                            "typeString": "type(address)"
                          },
                          "typeName": "address"
                        },
<<<<<<< HEAD
                        "id": 5914,
=======
                        "id": 5961,
>>>>>>> 9c4ae8db
                        "isConstant": false,
                        "isLValue": false,
                        "isPure": false,
                        "kind": "typeConversion",
                        "lValueRequested": false,
                        "names": [],
                        "nodeType": "FunctionCall",
                        "src": "1411:17:14",
                        "typeDescriptions": {
                          "typeIdentifier": "t_address",
                          "typeString": "address"
                        }
                      }
                    ],
                    "expression": {
                      "argumentTypes": [
                        {
                          "typeIdentifier": "t_address",
                          "typeString": "address"
                        }
                      ],
<<<<<<< HEAD
                      "id": 5911,
                      "name": "InstanceDeployed",
                      "nodeType": "Identifier",
                      "overloadedDeclarations": [],
                      "referencedDeclaration": 5897,
=======
                      "id": 5958,
                      "name": "InstanceDeployed",
                      "nodeType": "Identifier",
                      "overloadedDeclarations": [],
                      "referencedDeclaration": 5944,
>>>>>>> 9c4ae8db
                      "src": "1394:16:14",
                      "typeDescriptions": {
                        "typeIdentifier": "t_function_event_nonpayable$_t_address_$returns$__$",
                        "typeString": "function (address)"
                      }
                    },
<<<<<<< HEAD
                    "id": 5915,
=======
                    "id": 5962,
>>>>>>> 9c4ae8db
                    "isConstant": false,
                    "isLValue": false,
                    "isPure": false,
                    "kind": "functionCall",
                    "lValueRequested": false,
                    "names": [],
                    "nodeType": "FunctionCall",
                    "src": "1394:35:14",
                    "typeDescriptions": {
                      "typeIdentifier": "t_tuple$__$",
                      "typeString": "tuple()"
                    }
                  },
<<<<<<< HEAD
                  "id": 5916,
=======
                  "id": 5963,
>>>>>>> 9c4ae8db
                  "nodeType": "EmitStatement",
                  "src": "1389:40:14"
                }
              ]
            },
            "documentation": "@dev deploy\n     deploy new contract instance \n@param _logic the logic contract address\n@return address of the new instance",
<<<<<<< HEAD
            "id": 5918,
=======
            "id": 5965,
>>>>>>> 9c4ae8db
            "implemented": true,
            "kind": "function",
            "modifiers": [],
            "name": "deploy",
            "nodeType": "FunctionDefinition",
            "parameters": {
<<<<<<< HEAD
              "id": 5900,
=======
              "id": 5947,
>>>>>>> 9c4ae8db
              "nodeType": "ParameterList",
              "parameters": [
                {
                  "constant": false,
<<<<<<< HEAD
                  "id": 5899,
                  "name": "_logic",
                  "nodeType": "VariableDeclaration",
                  "scope": 5918,
=======
                  "id": 5946,
                  "name": "_logic",
                  "nodeType": "VariableDeclaration",
                  "scope": 5965,
>>>>>>> 9c4ae8db
                  "src": "837:14:14",
                  "stateVariable": false,
                  "storageLocation": "default",
                  "typeDescriptions": {
                    "typeIdentifier": "t_address",
                    "typeString": "address"
                  },
                  "typeName": {
<<<<<<< HEAD
                    "id": 5898,
=======
                    "id": 5945,
>>>>>>> 9c4ae8db
                    "name": "address",
                    "nodeType": "ElementaryTypeName",
                    "src": "837:7:14",
                    "stateMutability": "nonpayable",
                    "typeDescriptions": {
                      "typeIdentifier": "t_address",
                      "typeString": "address"
                    }
                  },
                  "value": null,
                  "visibility": "internal"
                }
              ],
              "src": "827:30:14"
            },
            "returnParameters": {
<<<<<<< HEAD
              "id": 5903,
=======
              "id": 5950,
>>>>>>> 9c4ae8db
              "nodeType": "ParameterList",
              "parameters": [
                {
                  "constant": false,
<<<<<<< HEAD
                  "id": 5902,
                  "name": "instance",
                  "nodeType": "VariableDeclaration",
                  "scope": 5918,
=======
                  "id": 5949,
                  "name": "instance",
                  "nodeType": "VariableDeclaration",
                  "scope": 5965,
>>>>>>> 9c4ae8db
                  "src": "890:16:14",
                  "stateVariable": false,
                  "storageLocation": "default",
                  "typeDescriptions": {
                    "typeIdentifier": "t_address",
                    "typeString": "address"
                  },
                  "typeName": {
<<<<<<< HEAD
                    "id": 5901,
=======
                    "id": 5948,
>>>>>>> 9c4ae8db
                    "name": "address",
                    "nodeType": "ElementaryTypeName",
                    "src": "890:7:14",
                    "stateMutability": "nonpayable",
                    "typeDescriptions": {
                      "typeIdentifier": "t_address",
                      "typeString": "address"
                    }
                  },
                  "value": null,
                  "visibility": "internal"
                }
              ],
              "src": "889:18:14"
            },
<<<<<<< HEAD
            "scope": 5919,
=======
            "scope": 5966,
>>>>>>> 9c4ae8db
            "src": "812:624:14",
            "stateMutability": "nonpayable",
            "superFunction": null,
            "visibility": "internal"
          }
        ],
<<<<<<< HEAD
        "scope": 5920,
=======
        "scope": 5967,
>>>>>>> 9c4ae8db
        "src": "569:869:14"
      }
    ],
    "src": "0:1438:14"
  },
  "legacyAST": {
    "absolutePath": "/Users/ahmedali/Desktop/work/ocean-contracts/contracts/utils/Deployer.sol",
    "exportedSymbols": {
      "Deployer": [
<<<<<<< HEAD
        5919
      ]
    },
    "id": 5920,
    "nodeType": "SourceUnit",
    "nodes": [
      {
        "id": 5893,
=======
        5966
      ]
    },
    "id": 5967,
    "nodeType": "SourceUnit",
    "nodes": [
      {
        "id": 5940,
>>>>>>> 9c4ae8db
        "literals": [
          "solidity",
          "^",
          "0.5",
          ".7"
        ],
        "nodeType": "PragmaDirective",
        "src": "0:23:14"
      },
      {
        "baseContracts": [],
        "contractDependencies": [],
        "contractKind": "contract",
        "documentation": "@title Deployer Contract\n@author Ocean Protocol Team\n * @dev Contract Deployer\n     This contract allowes factory contract \n     to deploy new contract instances using\n     the same library pattern in solidity.\n     the logic it self is deployed only once, but\n     executed in the context of the new storage \n     contract (new contract instance)",
        "fullyImplemented": true,
<<<<<<< HEAD
        "id": 5919,
        "linearizedBaseContracts": [
          5919
=======
        "id": 5966,
        "linearizedBaseContracts": [
          5966
>>>>>>> 9c4ae8db
        ],
        "name": "Deployer",
        "nodeType": "ContractDefinition",
        "nodes": [
          {
            "anonymous": false,
            "documentation": null,
<<<<<<< HEAD
            "id": 5897,
            "name": "InstanceDeployed",
            "nodeType": "EventDefinition",
            "parameters": {
              "id": 5896,
=======
            "id": 5944,
            "name": "InstanceDeployed",
            "nodeType": "EventDefinition",
            "parameters": {
              "id": 5943,
>>>>>>> 9c4ae8db
              "nodeType": "ParameterList",
              "parameters": [
                {
                  "constant": false,
<<<<<<< HEAD
                  "id": 5895,
                  "indexed": false,
                  "name": "instance",
                  "nodeType": "VariableDeclaration",
                  "scope": 5897,
=======
                  "id": 5942,
                  "indexed": false,
                  "name": "instance",
                  "nodeType": "VariableDeclaration",
                  "scope": 5944,
>>>>>>> 9c4ae8db
                  "src": "616:16:14",
                  "stateVariable": false,
                  "storageLocation": "default",
                  "typeDescriptions": {
                    "typeIdentifier": "t_address",
                    "typeString": "address"
                  },
                  "typeName": {
<<<<<<< HEAD
                    "id": 5894,
=======
                    "id": 5941,
>>>>>>> 9c4ae8db
                    "name": "address",
                    "nodeType": "ElementaryTypeName",
                    "src": "616:7:14",
                    "stateMutability": "nonpayable",
                    "typeDescriptions": {
                      "typeIdentifier": "t_address",
                      "typeString": "address"
                    }
                  },
                  "value": null,
                  "visibility": "internal"
                }
              ],
              "src": "615:18:14"
            },
            "src": "593:41:14"
          },
          {
            "body": {
<<<<<<< HEAD
              "id": 5917,
=======
              "id": 5964,
>>>>>>> 9c4ae8db
              "nodeType": "Block",
              "src": "913:523:14",
              "statements": [
                {
                  "assignments": [
<<<<<<< HEAD
                    5905
=======
                    5952
>>>>>>> 9c4ae8db
                  ],
                  "declarations": [
                    {
                      "constant": false,
<<<<<<< HEAD
                      "id": 5905,
                      "name": "targetBytes",
                      "nodeType": "VariableDeclaration",
                      "scope": 5917,
=======
                      "id": 5952,
                      "name": "targetBytes",
                      "nodeType": "VariableDeclaration",
                      "scope": 5964,
>>>>>>> 9c4ae8db
                      "src": "923:19:14",
                      "stateVariable": false,
                      "storageLocation": "default",
                      "typeDescriptions": {
                        "typeIdentifier": "t_bytes20",
                        "typeString": "bytes20"
                      },
                      "typeName": {
<<<<<<< HEAD
                        "id": 5904,
=======
                        "id": 5951,
>>>>>>> 9c4ae8db
                        "name": "bytes20",
                        "nodeType": "ElementaryTypeName",
                        "src": "923:7:14",
                        "typeDescriptions": {
                          "typeIdentifier": "t_bytes20",
                          "typeString": "bytes20"
                        }
                      },
                      "value": null,
                      "visibility": "internal"
                    }
                  ],
<<<<<<< HEAD
                  "id": 5909,
=======
                  "id": 5956,
>>>>>>> 9c4ae8db
                  "initialValue": {
                    "argumentTypes": null,
                    "arguments": [
                      {
                        "argumentTypes": null,
<<<<<<< HEAD
                        "id": 5907,
                        "name": "_logic",
                        "nodeType": "Identifier",
                        "overloadedDeclarations": [],
                        "referencedDeclaration": 5899,
=======
                        "id": 5954,
                        "name": "_logic",
                        "nodeType": "Identifier",
                        "overloadedDeclarations": [],
                        "referencedDeclaration": 5946,
>>>>>>> 9c4ae8db
                        "src": "953:6:14",
                        "typeDescriptions": {
                          "typeIdentifier": "t_address",
                          "typeString": "address"
                        }
                      }
                    ],
                    "expression": {
                      "argumentTypes": [
                        {
                          "typeIdentifier": "t_address",
                          "typeString": "address"
                        }
                      ],
<<<<<<< HEAD
                      "id": 5906,
=======
                      "id": 5953,
>>>>>>> 9c4ae8db
                      "isConstant": false,
                      "isLValue": false,
                      "isPure": true,
                      "lValueRequested": false,
                      "nodeType": "ElementaryTypeNameExpression",
                      "src": "945:7:14",
                      "typeDescriptions": {
                        "typeIdentifier": "t_type$_t_bytes20_$",
                        "typeString": "type(bytes20)"
                      },
                      "typeName": "bytes20"
                    },
<<<<<<< HEAD
                    "id": 5908,
=======
                    "id": 5955,
>>>>>>> 9c4ae8db
                    "isConstant": false,
                    "isLValue": false,
                    "isPure": false,
                    "kind": "typeConversion",
                    "lValueRequested": false,
                    "names": [],
                    "nodeType": "FunctionCall",
                    "src": "945:15:14",
                    "typeDescriptions": {
                      "typeIdentifier": "t_bytes20",
                      "typeString": "bytes20"
                    }
                  },
                  "nodeType": "VariableDeclarationStatement",
                  "src": "923:37:14"
                },
                {
                  "externalReferences": [
                    {
                      "instance": {
<<<<<<< HEAD
                        "declaration": 5902,
=======
                        "declaration": 5949,
>>>>>>> 9c4ae8db
                        "isOffset": false,
                        "isSlot": false,
                        "src": "1336:8:14",
                        "valueSize": 1
                      }
                    },
                    {
                      "targetBytes": {
<<<<<<< HEAD
                        "declaration": 5905,
=======
                        "declaration": 5952,
>>>>>>> 9c4ae8db
                        "isOffset": false,
                        "isSlot": false,
                        "src": "1210:11:14",
                        "valueSize": 1
                      }
                    }
                  ],
<<<<<<< HEAD
                  "id": 5910,
=======
                  "id": 5957,
>>>>>>> 9c4ae8db
                  "nodeType": "InlineAssembly",
                  "operations": "{\n    let clone := mload(0x40)\n    mstore(clone, 0x3d602d80600a3d3981f3363d3d373d3d3d363d73000000000000000000000000)\n    mstore(add(clone, 0x14), targetBytes)\n    mstore(add(clone, 0x28), 0x5af43d82803e903d91602b57fd5bf30000000000000000000000000000000000)\n    instance := create(0, clone, 0x37)\n}",
                  "src": "1037:356:14"
                },
                {
                  "eventCall": {
                    "argumentTypes": null,
                    "arguments": [
                      {
                        "argumentTypes": null,
                        "arguments": [
                          {
                            "argumentTypes": null,
<<<<<<< HEAD
                            "id": 5913,
                            "name": "instance",
                            "nodeType": "Identifier",
                            "overloadedDeclarations": [],
                            "referencedDeclaration": 5902,
=======
                            "id": 5960,
                            "name": "instance",
                            "nodeType": "Identifier",
                            "overloadedDeclarations": [],
                            "referencedDeclaration": 5949,
>>>>>>> 9c4ae8db
                            "src": "1419:8:14",
                            "typeDescriptions": {
                              "typeIdentifier": "t_address",
                              "typeString": "address"
                            }
                          }
                        ],
                        "expression": {
                          "argumentTypes": [
                            {
                              "typeIdentifier": "t_address",
                              "typeString": "address"
                            }
                          ],
<<<<<<< HEAD
                          "id": 5912,
=======
                          "id": 5959,
>>>>>>> 9c4ae8db
                          "isConstant": false,
                          "isLValue": false,
                          "isPure": true,
                          "lValueRequested": false,
                          "nodeType": "ElementaryTypeNameExpression",
                          "src": "1411:7:14",
                          "typeDescriptions": {
                            "typeIdentifier": "t_type$_t_address_$",
                            "typeString": "type(address)"
                          },
                          "typeName": "address"
                        },
<<<<<<< HEAD
                        "id": 5914,
=======
                        "id": 5961,
>>>>>>> 9c4ae8db
                        "isConstant": false,
                        "isLValue": false,
                        "isPure": false,
                        "kind": "typeConversion",
                        "lValueRequested": false,
                        "names": [],
                        "nodeType": "FunctionCall",
                        "src": "1411:17:14",
                        "typeDescriptions": {
                          "typeIdentifier": "t_address",
                          "typeString": "address"
                        }
                      }
                    ],
                    "expression": {
                      "argumentTypes": [
                        {
                          "typeIdentifier": "t_address",
                          "typeString": "address"
                        }
                      ],
<<<<<<< HEAD
                      "id": 5911,
                      "name": "InstanceDeployed",
                      "nodeType": "Identifier",
                      "overloadedDeclarations": [],
                      "referencedDeclaration": 5897,
=======
                      "id": 5958,
                      "name": "InstanceDeployed",
                      "nodeType": "Identifier",
                      "overloadedDeclarations": [],
                      "referencedDeclaration": 5944,
>>>>>>> 9c4ae8db
                      "src": "1394:16:14",
                      "typeDescriptions": {
                        "typeIdentifier": "t_function_event_nonpayable$_t_address_$returns$__$",
                        "typeString": "function (address)"
                      }
                    },
<<<<<<< HEAD
                    "id": 5915,
=======
                    "id": 5962,
>>>>>>> 9c4ae8db
                    "isConstant": false,
                    "isLValue": false,
                    "isPure": false,
                    "kind": "functionCall",
                    "lValueRequested": false,
                    "names": [],
                    "nodeType": "FunctionCall",
                    "src": "1394:35:14",
                    "typeDescriptions": {
                      "typeIdentifier": "t_tuple$__$",
                      "typeString": "tuple()"
                    }
                  },
<<<<<<< HEAD
                  "id": 5916,
=======
                  "id": 5963,
>>>>>>> 9c4ae8db
                  "nodeType": "EmitStatement",
                  "src": "1389:40:14"
                }
              ]
            },
            "documentation": "@dev deploy\n     deploy new contract instance \n@param _logic the logic contract address\n@return address of the new instance",
<<<<<<< HEAD
            "id": 5918,
=======
            "id": 5965,
>>>>>>> 9c4ae8db
            "implemented": true,
            "kind": "function",
            "modifiers": [],
            "name": "deploy",
            "nodeType": "FunctionDefinition",
            "parameters": {
<<<<<<< HEAD
              "id": 5900,
=======
              "id": 5947,
>>>>>>> 9c4ae8db
              "nodeType": "ParameterList",
              "parameters": [
                {
                  "constant": false,
<<<<<<< HEAD
                  "id": 5899,
                  "name": "_logic",
                  "nodeType": "VariableDeclaration",
                  "scope": 5918,
=======
                  "id": 5946,
                  "name": "_logic",
                  "nodeType": "VariableDeclaration",
                  "scope": 5965,
>>>>>>> 9c4ae8db
                  "src": "837:14:14",
                  "stateVariable": false,
                  "storageLocation": "default",
                  "typeDescriptions": {
                    "typeIdentifier": "t_address",
                    "typeString": "address"
                  },
                  "typeName": {
<<<<<<< HEAD
                    "id": 5898,
=======
                    "id": 5945,
>>>>>>> 9c4ae8db
                    "name": "address",
                    "nodeType": "ElementaryTypeName",
                    "src": "837:7:14",
                    "stateMutability": "nonpayable",
                    "typeDescriptions": {
                      "typeIdentifier": "t_address",
                      "typeString": "address"
                    }
                  },
                  "value": null,
                  "visibility": "internal"
                }
              ],
              "src": "827:30:14"
            },
            "returnParameters": {
<<<<<<< HEAD
              "id": 5903,
=======
              "id": 5950,
>>>>>>> 9c4ae8db
              "nodeType": "ParameterList",
              "parameters": [
                {
                  "constant": false,
<<<<<<< HEAD
                  "id": 5902,
                  "name": "instance",
                  "nodeType": "VariableDeclaration",
                  "scope": 5918,
=======
                  "id": 5949,
                  "name": "instance",
                  "nodeType": "VariableDeclaration",
                  "scope": 5965,
>>>>>>> 9c4ae8db
                  "src": "890:16:14",
                  "stateVariable": false,
                  "storageLocation": "default",
                  "typeDescriptions": {
                    "typeIdentifier": "t_address",
                    "typeString": "address"
                  },
                  "typeName": {
<<<<<<< HEAD
                    "id": 5901,
=======
                    "id": 5948,
>>>>>>> 9c4ae8db
                    "name": "address",
                    "nodeType": "ElementaryTypeName",
                    "src": "890:7:14",
                    "stateMutability": "nonpayable",
                    "typeDescriptions": {
                      "typeIdentifier": "t_address",
                      "typeString": "address"
                    }
                  },
                  "value": null,
                  "visibility": "internal"
                }
              ],
              "src": "889:18:14"
            },
<<<<<<< HEAD
            "scope": 5919,
=======
            "scope": 5966,
>>>>>>> 9c4ae8db
            "src": "812:624:14",
            "stateMutability": "nonpayable",
            "superFunction": null,
            "visibility": "internal"
          }
        ],
<<<<<<< HEAD
        "scope": 5920,
=======
        "scope": 5967,
>>>>>>> 9c4ae8db
        "src": "569:869:14"
      }
    ],
    "src": "0:1438:14"
  },
  "compiler": {
    "name": "solc",
    "version": "0.5.7+commit.6da8b019.Emscripten.clang"
  },
  "networks": {},
  "schemaVersion": "3.2.0",
<<<<<<< HEAD
  "updatedAt": "2020-09-21T10:20:47.390Z",
=======
  "updatedAt": "2020-09-16T10:31:01.111Z",
>>>>>>> 9c4ae8db
  "devdoc": {
    "author": "Ocean Protocol Team",
    "details": "Contract Deployer     This contract allowes factory contract      to deploy new contract instances using     the same library pattern in solidity.     the logic it self is deployed only once, but     executed in the context of the new storage      contract (new contract instance)",
    "methods": {},
    "title": "Deployer Contract"
  },
  "userdoc": {
    "methods": {}
  }
}<|MERGE_RESOLUTION|>--- conflicted
+++ resolved
@@ -25,25 +25,14 @@
     "absolutePath": "/Users/ahmedali/Desktop/work/ocean-contracts/contracts/utils/Deployer.sol",
     "exportedSymbols": {
       "Deployer": [
-<<<<<<< HEAD
-        5919
+        5895
       ]
     },
-    "id": 5920,
+    "id": 5896,
     "nodeType": "SourceUnit",
     "nodes": [
       {
-        "id": 5893,
-=======
-        5966
-      ]
-    },
-    "id": 5967,
-    "nodeType": "SourceUnit",
-    "nodes": [
-      {
-        "id": 5940,
->>>>>>> 9c4ae8db
+        "id": 5869,
         "literals": [
           "solidity",
           "^",
@@ -59,15 +48,9 @@
         "contractKind": "contract",
         "documentation": "@title Deployer Contract\n@author Ocean Protocol Team\n * @dev Contract Deployer\n     This contract allowes factory contract \n     to deploy new contract instances using\n     the same library pattern in solidity.\n     the logic it self is deployed only once, but\n     executed in the context of the new storage \n     contract (new contract instance)",
         "fullyImplemented": true,
-<<<<<<< HEAD
-        "id": 5919,
+        "id": 5895,
         "linearizedBaseContracts": [
-          5919
-=======
-        "id": 5966,
-        "linearizedBaseContracts": [
-          5966
->>>>>>> 9c4ae8db
+          5895
         ],
         "name": "Deployer",
         "nodeType": "ContractDefinition",
@@ -75,36 +58,20 @@
           {
             "anonymous": false,
             "documentation": null,
-<<<<<<< HEAD
-            "id": 5897,
+            "id": 5873,
             "name": "InstanceDeployed",
             "nodeType": "EventDefinition",
             "parameters": {
-              "id": 5896,
-=======
-            "id": 5944,
-            "name": "InstanceDeployed",
-            "nodeType": "EventDefinition",
-            "parameters": {
-              "id": 5943,
->>>>>>> 9c4ae8db
+              "id": 5872,
               "nodeType": "ParameterList",
               "parameters": [
                 {
                   "constant": false,
-<<<<<<< HEAD
-                  "id": 5895,
+                  "id": 5871,
                   "indexed": false,
                   "name": "instance",
                   "nodeType": "VariableDeclaration",
-                  "scope": 5897,
-=======
-                  "id": 5942,
-                  "indexed": false,
-                  "name": "instance",
-                  "nodeType": "VariableDeclaration",
-                  "scope": 5944,
->>>>>>> 9c4ae8db
+                  "scope": 5873,
                   "src": "616:16:14",
                   "stateVariable": false,
                   "storageLocation": "default",
@@ -113,11 +80,7 @@
                     "typeString": "address"
                   },
                   "typeName": {
-<<<<<<< HEAD
-                    "id": 5894,
-=======
-                    "id": 5941,
->>>>>>> 9c4ae8db
+                    "id": 5870,
                     "name": "address",
                     "nodeType": "ElementaryTypeName",
                     "src": "616:7:14",
@@ -137,36 +100,21 @@
           },
           {
             "body": {
-<<<<<<< HEAD
-              "id": 5917,
-=======
-              "id": 5964,
->>>>>>> 9c4ae8db
+              "id": 5893,
               "nodeType": "Block",
               "src": "913:523:14",
               "statements": [
                 {
                   "assignments": [
-<<<<<<< HEAD
-                    5905
-=======
-                    5952
->>>>>>> 9c4ae8db
+                    5881
                   ],
                   "declarations": [
                     {
                       "constant": false,
-<<<<<<< HEAD
-                      "id": 5905,
+                      "id": 5881,
                       "name": "targetBytes",
                       "nodeType": "VariableDeclaration",
-                      "scope": 5917,
-=======
-                      "id": 5952,
-                      "name": "targetBytes",
-                      "nodeType": "VariableDeclaration",
-                      "scope": 5964,
->>>>>>> 9c4ae8db
+                      "scope": 5893,
                       "src": "923:19:14",
                       "stateVariable": false,
                       "storageLocation": "default",
@@ -175,11 +123,7 @@
                         "typeString": "bytes20"
                       },
                       "typeName": {
-<<<<<<< HEAD
-                        "id": 5904,
-=======
-                        "id": 5951,
->>>>>>> 9c4ae8db
+                        "id": 5880,
                         "name": "bytes20",
                         "nodeType": "ElementaryTypeName",
                         "src": "923:7:14",
@@ -192,29 +136,17 @@
                       "visibility": "internal"
                     }
                   ],
-<<<<<<< HEAD
-                  "id": 5909,
-=======
-                  "id": 5956,
->>>>>>> 9c4ae8db
+                  "id": 5885,
                   "initialValue": {
                     "argumentTypes": null,
                     "arguments": [
                       {
                         "argumentTypes": null,
-<<<<<<< HEAD
-                        "id": 5907,
+                        "id": 5883,
                         "name": "_logic",
                         "nodeType": "Identifier",
                         "overloadedDeclarations": [],
-                        "referencedDeclaration": 5899,
-=======
-                        "id": 5954,
-                        "name": "_logic",
-                        "nodeType": "Identifier",
-                        "overloadedDeclarations": [],
-                        "referencedDeclaration": 5946,
->>>>>>> 9c4ae8db
+                        "referencedDeclaration": 5875,
                         "src": "953:6:14",
                         "typeDescriptions": {
                           "typeIdentifier": "t_address",
@@ -229,11 +161,7 @@
                           "typeString": "address"
                         }
                       ],
-<<<<<<< HEAD
-                      "id": 5906,
-=======
-                      "id": 5953,
->>>>>>> 9c4ae8db
+                      "id": 5882,
                       "isConstant": false,
                       "isLValue": false,
                       "isPure": true,
@@ -246,11 +174,7 @@
                       },
                       "typeName": "bytes20"
                     },
-<<<<<<< HEAD
-                    "id": 5908,
-=======
-                    "id": 5955,
->>>>>>> 9c4ae8db
+                    "id": 5884,
                     "isConstant": false,
                     "isLValue": false,
                     "isPure": false,
@@ -271,11 +195,7 @@
                   "externalReferences": [
                     {
                       "instance": {
-<<<<<<< HEAD
-                        "declaration": 5902,
-=======
-                        "declaration": 5949,
->>>>>>> 9c4ae8db
+                        "declaration": 5878,
                         "isOffset": false,
                         "isSlot": false,
                         "src": "1336:8:14",
@@ -284,11 +204,7 @@
                     },
                     {
                       "targetBytes": {
-<<<<<<< HEAD
-                        "declaration": 5905,
-=======
-                        "declaration": 5952,
->>>>>>> 9c4ae8db
+                        "declaration": 5881,
                         "isOffset": false,
                         "isSlot": false,
                         "src": "1210:11:14",
@@ -296,11 +212,7 @@
                       }
                     }
                   ],
-<<<<<<< HEAD
-                  "id": 5910,
-=======
-                  "id": 5957,
->>>>>>> 9c4ae8db
+                  "id": 5886,
                   "nodeType": "InlineAssembly",
                   "operations": "{\n    let clone := mload(0x40)\n    mstore(clone, 0x3d602d80600a3d3981f3363d3d373d3d3d363d73000000000000000000000000)\n    mstore(add(clone, 0x14), targetBytes)\n    mstore(add(clone, 0x28), 0x5af43d82803e903d91602b57fd5bf30000000000000000000000000000000000)\n    instance := create(0, clone, 0x37)\n}",
                   "src": "1037:356:14"
@@ -314,19 +226,11 @@
                         "arguments": [
                           {
                             "argumentTypes": null,
-<<<<<<< HEAD
-                            "id": 5913,
+                            "id": 5889,
                             "name": "instance",
                             "nodeType": "Identifier",
                             "overloadedDeclarations": [],
-                            "referencedDeclaration": 5902,
-=======
-                            "id": 5960,
-                            "name": "instance",
-                            "nodeType": "Identifier",
-                            "overloadedDeclarations": [],
-                            "referencedDeclaration": 5949,
->>>>>>> 9c4ae8db
+                            "referencedDeclaration": 5878,
                             "src": "1419:8:14",
                             "typeDescriptions": {
                               "typeIdentifier": "t_address",
@@ -341,11 +245,7 @@
                               "typeString": "address"
                             }
                           ],
-<<<<<<< HEAD
-                          "id": 5912,
-=======
-                          "id": 5959,
->>>>>>> 9c4ae8db
+                          "id": 5888,
                           "isConstant": false,
                           "isLValue": false,
                           "isPure": true,
@@ -358,11 +258,7 @@
                           },
                           "typeName": "address"
                         },
-<<<<<<< HEAD
-                        "id": 5914,
-=======
-                        "id": 5961,
->>>>>>> 9c4ae8db
+                        "id": 5890,
                         "isConstant": false,
                         "isLValue": false,
                         "isPure": false,
@@ -384,30 +280,18 @@
                           "typeString": "address"
                         }
                       ],
-<<<<<<< HEAD
-                      "id": 5911,
+                      "id": 5887,
                       "name": "InstanceDeployed",
                       "nodeType": "Identifier",
                       "overloadedDeclarations": [],
-                      "referencedDeclaration": 5897,
-=======
-                      "id": 5958,
-                      "name": "InstanceDeployed",
-                      "nodeType": "Identifier",
-                      "overloadedDeclarations": [],
-                      "referencedDeclaration": 5944,
->>>>>>> 9c4ae8db
+                      "referencedDeclaration": 5873,
                       "src": "1394:16:14",
                       "typeDescriptions": {
                         "typeIdentifier": "t_function_event_nonpayable$_t_address_$returns$__$",
                         "typeString": "function (address)"
                       }
                     },
-<<<<<<< HEAD
-                    "id": 5915,
-=======
-                    "id": 5962,
->>>>>>> 9c4ae8db
+                    "id": 5891,
                     "isConstant": false,
                     "isLValue": false,
                     "isPure": false,
@@ -421,48 +305,29 @@
                       "typeString": "tuple()"
                     }
                   },
-<<<<<<< HEAD
-                  "id": 5916,
-=======
-                  "id": 5963,
->>>>>>> 9c4ae8db
+                  "id": 5892,
                   "nodeType": "EmitStatement",
                   "src": "1389:40:14"
                 }
               ]
             },
             "documentation": "@dev deploy\n     deploy new contract instance \n@param _logic the logic contract address\n@return address of the new instance",
-<<<<<<< HEAD
-            "id": 5918,
-=======
-            "id": 5965,
->>>>>>> 9c4ae8db
+            "id": 5894,
             "implemented": true,
             "kind": "function",
             "modifiers": [],
             "name": "deploy",
             "nodeType": "FunctionDefinition",
             "parameters": {
-<<<<<<< HEAD
-              "id": 5900,
-=======
-              "id": 5947,
->>>>>>> 9c4ae8db
+              "id": 5876,
               "nodeType": "ParameterList",
               "parameters": [
                 {
                   "constant": false,
-<<<<<<< HEAD
-                  "id": 5899,
+                  "id": 5875,
                   "name": "_logic",
                   "nodeType": "VariableDeclaration",
-                  "scope": 5918,
-=======
-                  "id": 5946,
-                  "name": "_logic",
-                  "nodeType": "VariableDeclaration",
-                  "scope": 5965,
->>>>>>> 9c4ae8db
+                  "scope": 5894,
                   "src": "837:14:14",
                   "stateVariable": false,
                   "storageLocation": "default",
@@ -471,11 +336,7 @@
                     "typeString": "address"
                   },
                   "typeName": {
-<<<<<<< HEAD
-                    "id": 5898,
-=======
-                    "id": 5945,
->>>>>>> 9c4ae8db
+                    "id": 5874,
                     "name": "address",
                     "nodeType": "ElementaryTypeName",
                     "src": "837:7:14",
@@ -492,26 +353,15 @@
               "src": "827:30:14"
             },
             "returnParameters": {
-<<<<<<< HEAD
-              "id": 5903,
-=======
-              "id": 5950,
->>>>>>> 9c4ae8db
+              "id": 5879,
               "nodeType": "ParameterList",
               "parameters": [
                 {
                   "constant": false,
-<<<<<<< HEAD
-                  "id": 5902,
+                  "id": 5878,
                   "name": "instance",
                   "nodeType": "VariableDeclaration",
-                  "scope": 5918,
-=======
-                  "id": 5949,
-                  "name": "instance",
-                  "nodeType": "VariableDeclaration",
-                  "scope": 5965,
->>>>>>> 9c4ae8db
+                  "scope": 5894,
                   "src": "890:16:14",
                   "stateVariable": false,
                   "storageLocation": "default",
@@ -520,11 +370,7 @@
                     "typeString": "address"
                   },
                   "typeName": {
-<<<<<<< HEAD
-                    "id": 5901,
-=======
-                    "id": 5948,
->>>>>>> 9c4ae8db
+                    "id": 5877,
                     "name": "address",
                     "nodeType": "ElementaryTypeName",
                     "src": "890:7:14",
@@ -540,22 +386,14 @@
               ],
               "src": "889:18:14"
             },
-<<<<<<< HEAD
-            "scope": 5919,
-=======
-            "scope": 5966,
->>>>>>> 9c4ae8db
+            "scope": 5895,
             "src": "812:624:14",
             "stateMutability": "nonpayable",
             "superFunction": null,
             "visibility": "internal"
           }
         ],
-<<<<<<< HEAD
-        "scope": 5920,
-=======
-        "scope": 5967,
->>>>>>> 9c4ae8db
+        "scope": 5896,
         "src": "569:869:14"
       }
     ],
@@ -565,25 +403,14 @@
     "absolutePath": "/Users/ahmedali/Desktop/work/ocean-contracts/contracts/utils/Deployer.sol",
     "exportedSymbols": {
       "Deployer": [
-<<<<<<< HEAD
-        5919
+        5895
       ]
     },
-    "id": 5920,
+    "id": 5896,
     "nodeType": "SourceUnit",
     "nodes": [
       {
-        "id": 5893,
-=======
-        5966
-      ]
-    },
-    "id": 5967,
-    "nodeType": "SourceUnit",
-    "nodes": [
-      {
-        "id": 5940,
->>>>>>> 9c4ae8db
+        "id": 5869,
         "literals": [
           "solidity",
           "^",
@@ -599,15 +426,9 @@
         "contractKind": "contract",
         "documentation": "@title Deployer Contract\n@author Ocean Protocol Team\n * @dev Contract Deployer\n     This contract allowes factory contract \n     to deploy new contract instances using\n     the same library pattern in solidity.\n     the logic it self is deployed only once, but\n     executed in the context of the new storage \n     contract (new contract instance)",
         "fullyImplemented": true,
-<<<<<<< HEAD
-        "id": 5919,
+        "id": 5895,
         "linearizedBaseContracts": [
-          5919
-=======
-        "id": 5966,
-        "linearizedBaseContracts": [
-          5966
->>>>>>> 9c4ae8db
+          5895
         ],
         "name": "Deployer",
         "nodeType": "ContractDefinition",
@@ -615,36 +436,20 @@
           {
             "anonymous": false,
             "documentation": null,
-<<<<<<< HEAD
-            "id": 5897,
+            "id": 5873,
             "name": "InstanceDeployed",
             "nodeType": "EventDefinition",
             "parameters": {
-              "id": 5896,
-=======
-            "id": 5944,
-            "name": "InstanceDeployed",
-            "nodeType": "EventDefinition",
-            "parameters": {
-              "id": 5943,
->>>>>>> 9c4ae8db
+              "id": 5872,
               "nodeType": "ParameterList",
               "parameters": [
                 {
                   "constant": false,
-<<<<<<< HEAD
-                  "id": 5895,
+                  "id": 5871,
                   "indexed": false,
                   "name": "instance",
                   "nodeType": "VariableDeclaration",
-                  "scope": 5897,
-=======
-                  "id": 5942,
-                  "indexed": false,
-                  "name": "instance",
-                  "nodeType": "VariableDeclaration",
-                  "scope": 5944,
->>>>>>> 9c4ae8db
+                  "scope": 5873,
                   "src": "616:16:14",
                   "stateVariable": false,
                   "storageLocation": "default",
@@ -653,11 +458,7 @@
                     "typeString": "address"
                   },
                   "typeName": {
-<<<<<<< HEAD
-                    "id": 5894,
-=======
-                    "id": 5941,
->>>>>>> 9c4ae8db
+                    "id": 5870,
                     "name": "address",
                     "nodeType": "ElementaryTypeName",
                     "src": "616:7:14",
@@ -677,36 +478,21 @@
           },
           {
             "body": {
-<<<<<<< HEAD
-              "id": 5917,
-=======
-              "id": 5964,
->>>>>>> 9c4ae8db
+              "id": 5893,
               "nodeType": "Block",
               "src": "913:523:14",
               "statements": [
                 {
                   "assignments": [
-<<<<<<< HEAD
-                    5905
-=======
-                    5952
->>>>>>> 9c4ae8db
+                    5881
                   ],
                   "declarations": [
                     {
                       "constant": false,
-<<<<<<< HEAD
-                      "id": 5905,
+                      "id": 5881,
                       "name": "targetBytes",
                       "nodeType": "VariableDeclaration",
-                      "scope": 5917,
-=======
-                      "id": 5952,
-                      "name": "targetBytes",
-                      "nodeType": "VariableDeclaration",
-                      "scope": 5964,
->>>>>>> 9c4ae8db
+                      "scope": 5893,
                       "src": "923:19:14",
                       "stateVariable": false,
                       "storageLocation": "default",
@@ -715,11 +501,7 @@
                         "typeString": "bytes20"
                       },
                       "typeName": {
-<<<<<<< HEAD
-                        "id": 5904,
-=======
-                        "id": 5951,
->>>>>>> 9c4ae8db
+                        "id": 5880,
                         "name": "bytes20",
                         "nodeType": "ElementaryTypeName",
                         "src": "923:7:14",
@@ -732,29 +514,17 @@
                       "visibility": "internal"
                     }
                   ],
-<<<<<<< HEAD
-                  "id": 5909,
-=======
-                  "id": 5956,
->>>>>>> 9c4ae8db
+                  "id": 5885,
                   "initialValue": {
                     "argumentTypes": null,
                     "arguments": [
                       {
                         "argumentTypes": null,
-<<<<<<< HEAD
-                        "id": 5907,
+                        "id": 5883,
                         "name": "_logic",
                         "nodeType": "Identifier",
                         "overloadedDeclarations": [],
-                        "referencedDeclaration": 5899,
-=======
-                        "id": 5954,
-                        "name": "_logic",
-                        "nodeType": "Identifier",
-                        "overloadedDeclarations": [],
-                        "referencedDeclaration": 5946,
->>>>>>> 9c4ae8db
+                        "referencedDeclaration": 5875,
                         "src": "953:6:14",
                         "typeDescriptions": {
                           "typeIdentifier": "t_address",
@@ -769,11 +539,7 @@
                           "typeString": "address"
                         }
                       ],
-<<<<<<< HEAD
-                      "id": 5906,
-=======
-                      "id": 5953,
->>>>>>> 9c4ae8db
+                      "id": 5882,
                       "isConstant": false,
                       "isLValue": false,
                       "isPure": true,
@@ -786,11 +552,7 @@
                       },
                       "typeName": "bytes20"
                     },
-<<<<<<< HEAD
-                    "id": 5908,
-=======
-                    "id": 5955,
->>>>>>> 9c4ae8db
+                    "id": 5884,
                     "isConstant": false,
                     "isLValue": false,
                     "isPure": false,
@@ -811,11 +573,7 @@
                   "externalReferences": [
                     {
                       "instance": {
-<<<<<<< HEAD
-                        "declaration": 5902,
-=======
-                        "declaration": 5949,
->>>>>>> 9c4ae8db
+                        "declaration": 5878,
                         "isOffset": false,
                         "isSlot": false,
                         "src": "1336:8:14",
@@ -824,11 +582,7 @@
                     },
                     {
                       "targetBytes": {
-<<<<<<< HEAD
-                        "declaration": 5905,
-=======
-                        "declaration": 5952,
->>>>>>> 9c4ae8db
+                        "declaration": 5881,
                         "isOffset": false,
                         "isSlot": false,
                         "src": "1210:11:14",
@@ -836,11 +590,7 @@
                       }
                     }
                   ],
-<<<<<<< HEAD
-                  "id": 5910,
-=======
-                  "id": 5957,
->>>>>>> 9c4ae8db
+                  "id": 5886,
                   "nodeType": "InlineAssembly",
                   "operations": "{\n    let clone := mload(0x40)\n    mstore(clone, 0x3d602d80600a3d3981f3363d3d373d3d3d363d73000000000000000000000000)\n    mstore(add(clone, 0x14), targetBytes)\n    mstore(add(clone, 0x28), 0x5af43d82803e903d91602b57fd5bf30000000000000000000000000000000000)\n    instance := create(0, clone, 0x37)\n}",
                   "src": "1037:356:14"
@@ -854,19 +604,11 @@
                         "arguments": [
                           {
                             "argumentTypes": null,
-<<<<<<< HEAD
-                            "id": 5913,
+                            "id": 5889,
                             "name": "instance",
                             "nodeType": "Identifier",
                             "overloadedDeclarations": [],
-                            "referencedDeclaration": 5902,
-=======
-                            "id": 5960,
-                            "name": "instance",
-                            "nodeType": "Identifier",
-                            "overloadedDeclarations": [],
-                            "referencedDeclaration": 5949,
->>>>>>> 9c4ae8db
+                            "referencedDeclaration": 5878,
                             "src": "1419:8:14",
                             "typeDescriptions": {
                               "typeIdentifier": "t_address",
@@ -881,11 +623,7 @@
                               "typeString": "address"
                             }
                           ],
-<<<<<<< HEAD
-                          "id": 5912,
-=======
-                          "id": 5959,
->>>>>>> 9c4ae8db
+                          "id": 5888,
                           "isConstant": false,
                           "isLValue": false,
                           "isPure": true,
@@ -898,11 +636,7 @@
                           },
                           "typeName": "address"
                         },
-<<<<<<< HEAD
-                        "id": 5914,
-=======
-                        "id": 5961,
->>>>>>> 9c4ae8db
+                        "id": 5890,
                         "isConstant": false,
                         "isLValue": false,
                         "isPure": false,
@@ -924,30 +658,18 @@
                           "typeString": "address"
                         }
                       ],
-<<<<<<< HEAD
-                      "id": 5911,
+                      "id": 5887,
                       "name": "InstanceDeployed",
                       "nodeType": "Identifier",
                       "overloadedDeclarations": [],
-                      "referencedDeclaration": 5897,
-=======
-                      "id": 5958,
-                      "name": "InstanceDeployed",
-                      "nodeType": "Identifier",
-                      "overloadedDeclarations": [],
-                      "referencedDeclaration": 5944,
->>>>>>> 9c4ae8db
+                      "referencedDeclaration": 5873,
                       "src": "1394:16:14",
                       "typeDescriptions": {
                         "typeIdentifier": "t_function_event_nonpayable$_t_address_$returns$__$",
                         "typeString": "function (address)"
                       }
                     },
-<<<<<<< HEAD
-                    "id": 5915,
-=======
-                    "id": 5962,
->>>>>>> 9c4ae8db
+                    "id": 5891,
                     "isConstant": false,
                     "isLValue": false,
                     "isPure": false,
@@ -961,48 +683,29 @@
                       "typeString": "tuple()"
                     }
                   },
-<<<<<<< HEAD
-                  "id": 5916,
-=======
-                  "id": 5963,
->>>>>>> 9c4ae8db
+                  "id": 5892,
                   "nodeType": "EmitStatement",
                   "src": "1389:40:14"
                 }
               ]
             },
             "documentation": "@dev deploy\n     deploy new contract instance \n@param _logic the logic contract address\n@return address of the new instance",
-<<<<<<< HEAD
-            "id": 5918,
-=======
-            "id": 5965,
->>>>>>> 9c4ae8db
+            "id": 5894,
             "implemented": true,
             "kind": "function",
             "modifiers": [],
             "name": "deploy",
             "nodeType": "FunctionDefinition",
             "parameters": {
-<<<<<<< HEAD
-              "id": 5900,
-=======
-              "id": 5947,
->>>>>>> 9c4ae8db
+              "id": 5876,
               "nodeType": "ParameterList",
               "parameters": [
                 {
                   "constant": false,
-<<<<<<< HEAD
-                  "id": 5899,
+                  "id": 5875,
                   "name": "_logic",
                   "nodeType": "VariableDeclaration",
-                  "scope": 5918,
-=======
-                  "id": 5946,
-                  "name": "_logic",
-                  "nodeType": "VariableDeclaration",
-                  "scope": 5965,
->>>>>>> 9c4ae8db
+                  "scope": 5894,
                   "src": "837:14:14",
                   "stateVariable": false,
                   "storageLocation": "default",
@@ -1011,11 +714,7 @@
                     "typeString": "address"
                   },
                   "typeName": {
-<<<<<<< HEAD
-                    "id": 5898,
-=======
-                    "id": 5945,
->>>>>>> 9c4ae8db
+                    "id": 5874,
                     "name": "address",
                     "nodeType": "ElementaryTypeName",
                     "src": "837:7:14",
@@ -1032,26 +731,15 @@
               "src": "827:30:14"
             },
             "returnParameters": {
-<<<<<<< HEAD
-              "id": 5903,
-=======
-              "id": 5950,
->>>>>>> 9c4ae8db
+              "id": 5879,
               "nodeType": "ParameterList",
               "parameters": [
                 {
                   "constant": false,
-<<<<<<< HEAD
-                  "id": 5902,
+                  "id": 5878,
                   "name": "instance",
                   "nodeType": "VariableDeclaration",
-                  "scope": 5918,
-=======
-                  "id": 5949,
-                  "name": "instance",
-                  "nodeType": "VariableDeclaration",
-                  "scope": 5965,
->>>>>>> 9c4ae8db
+                  "scope": 5894,
                   "src": "890:16:14",
                   "stateVariable": false,
                   "storageLocation": "default",
@@ -1060,11 +748,7 @@
                     "typeString": "address"
                   },
                   "typeName": {
-<<<<<<< HEAD
-                    "id": 5901,
-=======
-                    "id": 5948,
->>>>>>> 9c4ae8db
+                    "id": 5877,
                     "name": "address",
                     "nodeType": "ElementaryTypeName",
                     "src": "890:7:14",
@@ -1080,22 +764,14 @@
               ],
               "src": "889:18:14"
             },
-<<<<<<< HEAD
-            "scope": 5919,
-=======
-            "scope": 5966,
->>>>>>> 9c4ae8db
+            "scope": 5895,
             "src": "812:624:14",
             "stateMutability": "nonpayable",
             "superFunction": null,
             "visibility": "internal"
           }
         ],
-<<<<<<< HEAD
-        "scope": 5920,
-=======
-        "scope": 5967,
->>>>>>> 9c4ae8db
+        "scope": 5896,
         "src": "569:869:14"
       }
     ],
@@ -1107,11 +783,7 @@
   },
   "networks": {},
   "schemaVersion": "3.2.0",
-<<<<<<< HEAD
-  "updatedAt": "2020-09-21T10:20:47.390Z",
-=======
-  "updatedAt": "2020-09-16T10:31:01.111Z",
->>>>>>> 9c4ae8db
+  "updatedAt": "2020-09-21T10:30:10.043Z",
   "devdoc": {
     "author": "Ocean Protocol Team",
     "details": "Contract Deployer     This contract allowes factory contract      to deploy new contract instances using     the same library pattern in solidity.     the logic it self is deployed only once, but     executed in the context of the new storage      contract (new contract instance)",
