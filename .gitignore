node_modules
.env
<<<<<<< HEAD
# Hardhat files
cache
uncompiled/
artifacts/
coverage/
# Python package files
build/
venv/
dist/
addresses/__init__.py
addresses/ocean_contracts.egg-info/
=======
.gitignore
coverage/
artifacts/
#Hardhat files
cache
uncompiled/
artifacts/
>>>>>>> 5916615f
<|MERGE_RESOLUTION|>--- conflicted
+++ resolved
@@ -1,23 +1,13 @@
+coverage/
+# Node.js files
 node_modules
 .env
-<<<<<<< HEAD
 # Hardhat files
 cache
 uncompiled/
-artifacts/
-coverage/
 # Python package files
 build/
 venv/
 dist/
 addresses/__init__.py
-addresses/ocean_contracts.egg-info/
-=======
-.gitignore
-coverage/
-artifacts/
-#Hardhat files
-cache
-uncompiled/
-artifacts/
->>>>>>> 5916615f
+addresses/ocean_contracts.egg-info/