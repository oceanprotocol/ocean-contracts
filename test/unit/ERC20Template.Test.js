--- conflicted
+++ resolved
@@ -36,12 +36,8 @@
         cap = new BigNumber('1400000000')
         template = await Template.new('Template', 'TEMPLATE', minter, cap, blob, feeManager.address)
         factory = await Factory.new(template.address, feeManager.address)
-<<<<<<< HEAD
         blob = 'https://example.com/dataset-1'
         const trxReceipt = await factory.createToken(name, symbol, blob, minter)
-=======
-        const trxReceipt = await factory.createToken(name, symbol, cap, blob, minter)
->>>>>>> 62d1f95d
         const TokenCreatedEventArgs = testUtils.getEventArgsFromTx(trxReceipt, 'TokenCreated')
         tokenAddress = TokenCreatedEventArgs.newTokenAddress
         token = await Token.at(tokenAddress)
