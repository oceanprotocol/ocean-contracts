--- conflicted
+++ resolved
@@ -8,11 +8,8 @@
     "test:pools": "npx hardhat test test/flow/SwapFees.test.js test/flow/SideStaking.test.js test/flow/Vesting.test.js",
     "test:debug": "npx hardhat test test/unit/pools/FactoryRouter.test.js ",
     "test:v3": "npx hardhat test test/flow/V3Integration.test.js ",
-<<<<<<< HEAD
     "test:erc721": "npx hardhat test test/unit/datatokens/ERC721Template.test.js",
     "test:erc20": "npx hardhat test test/unit/datatokens/ERC20Template.test.js",
-=======
->>>>>>> a143e2f0
     "test:factory": "npx hardhat test test/unit/factories/ERC721Factory.test.js",
     "test:flow": "npx hardhat test test/flow/*.test.js ",
     "test:swap": "npx hardhat test test/flow/SwapFees.test.js ",
