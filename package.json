{
  "name": "@oceanprotocol/contracts",
<<<<<<< HEAD
  "version": "2.0.0-next.11",
=======
  "version": "v1.1.15",
>>>>>>> d288e3f9
  "description": "Ocean Protocol Smartcontracts",
  "bugs": {
    "url": "https://github.com/oceanprotocol/contracts/issues"
  },
  "homepage": "https://github.com/oceanprotocol/contracts#readme",
  "main": "README.md",
  "directories": {
    "doc": "docs",
    "test": "test"
  },
  "files": [
    "artifacts/**/*",
    "addresses/*",
    "README.md"
  ],
  "repository": {
    "type": "git",
    "url": "git+https://github.com/oceanprotocol/contracts.git"
  },
  "author": "Ocean Protocol",
  "license": "Apache-2.0",
  "scripts": {
    "test:full": "npx hardhat test test/unit/*/*.test.js test/flow/*.test.js ",
    "test:batch": "npx hardhat test test/flow/SwapBatch.test.js ",
    "test:fre": "npx hardhat test test/flow/FixedRateExchange.test.js ",
    "test:dispenser": "npx hardhat test test/flow/Dispenser.test.js ",
    "test:debug": "npx hardhat test test/flow/Vesting.test.js ",
    "test:erc721": "npx hardhat test test/unit/datatokens/ERC721Template.test.js",
    "test:erc20": "npx hardhat test test/unit/datatokens/ERC20Template.test.js",
    "test:enterprise": "npx hardhat test test/unit/datatokens/ERC20TemplateEnterprise.test.js",
    "test:template3": "npx hardhat test test/unit/datatokens/ERC20Template3.test.js",
    "test:factory": "npx hardhat test test/unit/factories/ERC721Factory.test.js",
    "test:router": "npx hardhat test test/unit/pools/FactoryRouter.test.js",
    "test:flow": "npx hardhat test test/flow/*.test.js ",
    "test:unit": "npx hardhat test test/unit/datatokens/ERC20TemplateEnterprise.test.js ",
    "test:full:cover": "npx hardhat coverage"
  },
  "dependencies": {
<<<<<<< HEAD
    "hardhat": "^2.14.0",
    "hardhat-contract-sizer": "^2.6.1",
    "hardhat-gas-reporter": "^1.0.8",
    "@nomiclabs/hardhat-ethers": "^2.2.3",
    "@nomiclabs/hardhat-etherscan": "^3.1.7",
    "@nomiclabs/hardhat-vyper": "^3.0.3",
    "@nomiclabs/hardhat-waffle": "^2.0.3",
    "@openzeppelin/contracts": "^4.8.3",
    "@openzeppelin/test-helpers": "^0.5.15",
    "ethereum-waffle": "^4.0.10",
    "ethereumjs-util": "^7.1.5",
    "solidity-bytes-utils": "^0.8.0",
    "eth-permit": "^0.2.3",
    "ethers": "^5.7.2",
=======
    "@nomiclabs/hardhat-ethers": "^2.2.2",
    "@nomiclabs/hardhat-vyper": "^3.0.0",
    "@nomiclabs/hardhat-waffle": "^2.0.3",
    "hardhat-contract-sizer": "^2.6.1",
    "hardhat-gas-reporter": "^1.0.8",
    "@nomiclabs/hardhat-etherscan": "^3.1.6",
    "ethereum-waffle": "^3.4.4",
    "solidity-bytes-utils": "^0.8.0",
    "@openzeppelin/contracts": "^4.7.3",
    "eth-permit": "^0.2.3",
    "ethereumjs-util": "^7.1.5",
    "ethers": "^5.7.2",
    "hardhat": "^2.10.2",
>>>>>>> d288e3f9
    "solidity-coverage": "^0.7.17",
    "dotenv": "^16.0.0"
  },
  "devDependencies": {
    "@openzeppelin/test-helpers": "^0.5.15",
<<<<<<< HEAD
    "chai": "^4.3.6",
    "@ethereum-waffle/chai": "^4.0.10",
    "@ethereum-waffle/mock-contract": "^4.0.4",
    "@ethereum-waffle/provider": "^4.0.5"
=======
    "chai": "^4.3.6"
>>>>>>> d288e3f9
  }
}<|MERGE_RESOLUTION|>--- conflicted
+++ resolved
@@ -1,10 +1,6 @@
 {
   "name": "@oceanprotocol/contracts",
-<<<<<<< HEAD
   "version": "2.0.0-next.11",
-=======
-  "version": "v1.1.15",
->>>>>>> d288e3f9
   "description": "Ocean Protocol Smartcontracts",
   "bugs": {
     "url": "https://github.com/oceanprotocol/contracts/issues"
@@ -43,22 +39,6 @@
     "test:full:cover": "npx hardhat coverage"
   },
   "dependencies": {
-<<<<<<< HEAD
-    "hardhat": "^2.14.0",
-    "hardhat-contract-sizer": "^2.6.1",
-    "hardhat-gas-reporter": "^1.0.8",
-    "@nomiclabs/hardhat-ethers": "^2.2.3",
-    "@nomiclabs/hardhat-etherscan": "^3.1.7",
-    "@nomiclabs/hardhat-vyper": "^3.0.3",
-    "@nomiclabs/hardhat-waffle": "^2.0.3",
-    "@openzeppelin/contracts": "^4.8.3",
-    "@openzeppelin/test-helpers": "^0.5.15",
-    "ethereum-waffle": "^4.0.10",
-    "ethereumjs-util": "^7.1.5",
-    "solidity-bytes-utils": "^0.8.0",
-    "eth-permit": "^0.2.3",
-    "ethers": "^5.7.2",
-=======
     "@nomiclabs/hardhat-ethers": "^2.2.2",
     "@nomiclabs/hardhat-vyper": "^3.0.0",
     "@nomiclabs/hardhat-waffle": "^2.0.3",
@@ -72,19 +52,11 @@
     "ethereumjs-util": "^7.1.5",
     "ethers": "^5.7.2",
     "hardhat": "^2.10.2",
->>>>>>> d288e3f9
     "solidity-coverage": "^0.7.17",
     "dotenv": "^16.0.0"
   },
   "devDependencies": {
     "@openzeppelin/test-helpers": "^0.5.15",
-<<<<<<< HEAD
-    "chai": "^4.3.6",
-    "@ethereum-waffle/chai": "^4.0.10",
-    "@ethereum-waffle/mock-contract": "^4.0.4",
-    "@ethereum-waffle/provider": "^4.0.5"
-=======
     "chai": "^4.3.6"
->>>>>>> d288e3f9
   }
 }