{
  "name": "@oceanprotocol/contracts",
  "version": "0.0.1",
  "description": "Ocean Protocol L1 - DataTokens",
  "bugs": {
    "url": "https://github.com/oceanprotocol/contracts/issues"
  },
  "homepage": "https://github.com/oceanprotocol/contracts#readme",
  "main": "README.md",
  "directories": {
    "doc": "docs",
    "test": "test"
  },
  "scripts": {
    "test": "npm run test:unit",
    "test:unit": "truffle test",
    "compile": "truffle compile",
    "test:cover": "export NETWORK='coverage' && solidity-coverage",
    "clean": "rm -rf build/",
    "lint:ethlint": "solium -d ./contracts/",
    "lint:eslint": "eslint --ignore-pattern '/coverage/' .",
    "lint": "npm run lint:eslint && npm run lint:ethlint"
  },
  "files": [
    "doc/**/*",
    "README.md"
  ],
  "repository": {
    "type": "git",
    "url": "git+https://github.com/oceanprotocol/contracts.git"
  },
  "author": "Ocean Protocol",
  "license": "Apache-2.0",
  "devDependencies": {
    "eslint": "^6.8.0",
    "eslint-config-oceanprotocol": "^1.5.0",
    "openzeppelin-solidity": "^2.5.0",
    "solidity-coverage": "0.6.1",
    "solium": "^1.2.5",
    "solium-plugin-security": "^0.1.1",
    "truffle": "5.1.26",
    "truffle-contract": "~4.0.31",
    "truffle-hdwallet-provider": "~1.0.17",
    "truffle-assertions": "^0.9.2",
<<<<<<< HEAD
    "web3": "^1.2.7"
  },
  "dependencies": {
    "solc": "^0.5.7",
    "solidity-docgen": "^0.5.3"
=======
    "web3": "^1.2.7",
    "web3-provider-engine": "~15.0.3"
>>>>>>> 248955f3
  }
}<|MERGE_RESOLUTION|>--- conflicted
+++ resolved
@@ -42,15 +42,9 @@
     "truffle-contract": "~4.0.31",
     "truffle-hdwallet-provider": "~1.0.17",
     "truffle-assertions": "^0.9.2",
-<<<<<<< HEAD
-    "web3": "^1.2.7"
-  },
-  "dependencies": {
     "solc": "^0.5.7",
-    "solidity-docgen": "^0.5.3"
-=======
+    "solidity-docgen": "^0.5.3",
     "web3": "^1.2.7",
     "web3-provider-engine": "~15.0.3"
->>>>>>> 248955f3
   }
 }