name: 'CI'

on:
  push:
    branches:
      - main
    tags:
      - '**'
  pull_request:
    branches:
      - '**'
  # This workflow is callable by other workflows
  workflow_call:

jobs:
  lint:
    runs-on: ubuntu-latest
    steps:
      - uses: actions/checkout@v2
      - uses: actions/setup-node@v2
        with:
          node-version: '16'
      - name: Cache node_modules
        uses: actions/cache@v2
        env:
          cache-name: cache-node-modules
        with:
          path: ~/.npm
          key: ${{ runner.os }}-lint-${{ env.cache-name }}-${{ hashFiles('**/package-lock.json') }}
          restore-keys: ${{ runner.os }}-lint-${{ env.cache-name }}-
      - run: npm ci
      - run: npm install -g solhint
      - run: solhint contracts/**/*.sol

  tests_full:
    runs-on: ubuntu-latest

    steps:
      - uses: actions/checkout@v2
      - uses: actions/setup-node@v2
        with:
          node-version: '16'
      - name: Cache node_modules
        uses: actions/cache@v2
        env:
          cache-name: cache-node-modules
        with:
          path: ~/.npm
          key: ${{ runner.os }}-test-unit-${{ env.cache-name }}-${{ hashFiles('**/package-lock.json') }}
          restore-keys: ${{ runner.os }}-test-unit-${{ env.cache-name }}-
      - run: npm ci
      - name: Run Hardhat
        run: |
          npx hardhat node &
      - run: npm run test:full:cover
      - uses: actions/upload-artifact@v2
        with:
          name: coverage
          path: coverage/

  coverage:
    runs-on: ubuntu-latest
    needs: [tests_full]
    if: ${{ success() && github.actor != 'dependabot[bot]' }}
    steps:
      - uses: actions/checkout@v2
      - name: Delete coverage directory
        run: rm -rf ${{ github.workspace }}/coverage
      - uses: actions/download-artifact@v2
        with:
          name: coverage
          path: coverage/
<<<<<<< HEAD
      - name: Print directories
        run: ls -a
=======

>>>>>>> 35b2f1bc
      - uses: paambaati/codeclimate-action@v2.7.5
        env:
          CC_TEST_REPORTER_ID: ${{ secrets.CC_TEST_REPORTER_ID }}
        with:

          coverageLocations: |
            ${{ github.workspace }}/coverage/lcov.info:lcov<|MERGE_RESOLUTION|>--- conflicted
+++ resolved
@@ -34,7 +34,6 @@
 
   tests_full:
     runs-on: ubuntu-latest
-
     steps:
       - uses: actions/checkout@v2
       - uses: actions/setup-node@v2
@@ -64,22 +63,13 @@
     if: ${{ success() && github.actor != 'dependabot[bot]' }}
     steps:
       - uses: actions/checkout@v2
-      - name: Delete coverage directory
-        run: rm -rf ${{ github.workspace }}/coverage
       - uses: actions/download-artifact@v2
         with:
           name: coverage
           path: coverage/
-<<<<<<< HEAD
-      - name: Print directories
-        run: ls -a
-=======
-
->>>>>>> 35b2f1bc
       - uses: paambaati/codeclimate-action@v2.7.5
         env:
           CC_TEST_REPORTER_ID: ${{ secrets.CC_TEST_REPORTER_ID }}
         with:
-
           coverageLocations: |
             ${{ github.workspace }}/coverage/lcov.info:lcov