--- conflicted
+++ resolved
@@ -76,78 +76,7 @@
   const OPFCommunityFeeCollector = await ethers.getContractFactory("OPFCommunityFeeCollector", owner)
   const opfcommunityfeecollector = await OPFCommunityFeeCollector.deploy(OPFOwner, OPFOwner)
   addresses.OPFCommunityFeeCollector = opfcommunityfeecollector.address
-<<<<<<< HEAD
-  
 
-  if (shouldDeployV4) {
-    if(logging) console.info("Deploying V4 contracts")
-     // v4 contracts
-    const FixedPriceExchange = await ethers.getContractFactory(
-      "FixedRateExchange"
-    );
-
-    const ERC721Template = await ethers.getContractFactory("ERC721Template");
-    const ERC20Template = await ethers.getContractFactory("ERC20Template");
-    const ERC721Factory = await ethers.getContractFactory("ERC721Factory");
-
-    const Metadata = await ethers.getContractFactory("Metadata");
-    const Router = await ethers.getContractFactory("FactoryRouter");
-    const SSContract = await ethers.getContractFactory("SideStaking");
-    const BPool = await ethers.getContractFactory("BPool");
-    const Dispenser = await ethers.getContractFactory("Dispenser");
-    
-    if(logging) console.info("Deploying Pool Template")
-    const poolTemplate = await BPool.deploy();
-      
-     // DEPLOY ROUTER, SETTING OWNER
-   
-    if(logging) console.log('Deploying Router')
-    const router = await Router.deploy(
-      owner.address,
-      oceanAddress,
-      poolTemplate.address,
-      addresses.OPFCommunityFeeCollector,
-      []
-    );
-    if(logging) console.info("Deploying FixedPriceExchange")
-    const fixedPriceExchange = await FixedPriceExchange.deploy(
-      router.address,
-      addresses.OPFCommunityFeeCollector
-    );
-    if(logging) console.info("Deploying StakingContract")
-    const ssPool = await SSContract.deploy(router.address);
-    if(logging) console.info("Deploying ERC20 Template")
-    const templateERC20 = await ERC20Template.deploy();
-    if(logging) console.info("Deploying Dispenser")
-    const dispenser = await Dispenser.deploy(
-      router.address,
-      addresses.OPFCommunityFeeCollector
-    );
-    if(logging) console.info("Deploying Metadata")
-    const metadata = await Metadata.deploy();
-    if(logging) console.info("Deploying ERC721 Template")
-    const templateERC721 = await ERC721Template.deploy();
-    
-    if(logging) console.info("Deploying ERC721 Factory")
-    const factoryERC721 = await ERC721Factory.deploy(
-      templateERC721.address,
-      templateERC20.address,
-      addresses.OPFCommunityFeeCollector,
-      router.address,
-      metadata.address
-    );
-    
-   // SET REQUIRED ADDRESS
-
-   await metadata.addTokenFactory(factoryERC721.address);
-
-   await router.addFactory(factoryERC721.address);
-
-   await router.addFixedRateContract(fixedPriceExchange.address);
-
-   await router.addFixedRateContract(dispenser.address);
-=======
->>>>>>> b6b5c21f
 
   if (logging) console.info("Deploying V4 contracts")
   // v4 contracts
@@ -160,7 +89,7 @@
   const ERC721Factory = await ethers.getContractFactory("ERC721Factory");
 
   const Router = await ethers.getContractFactory("FactoryRouter");
-  const SSContract = await ethers.getContractFactory("ssFixedRate");
+  const SSContract = await ethers.getContractFactory("SideStaking");
   const BPool = await ethers.getContractFactory("BPool");
   const Dispenser = await ethers.getContractFactory("Dispenser");
 
