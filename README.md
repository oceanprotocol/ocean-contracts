[![banner](https://raw.githubusercontent.com/oceanprotocol/art/master/github/repo-banner%402x.png)](https://oceanprotocol.com)

# Ocean Protocol Contracts

This is in alpha state and you can expect running into problems. If you run into them, please open up a [new issue](/issues).

## Table of Contents

  - [Get Started](#get-started)
     - [Local development](#local-development)
  - [Testing](#testing)
     - [Code Linting](#code-linting)
  - [Networks](#networks)
  - [Packages](#packages)
  - [Documentation](#documentation)
  - [Contributing](#contributing)
  - [Prior Art](#prior-art)
  - [License](#license)

# Get Started

For local development of the `contracts` setup the development environment on your machine as follows:

### Local development

As a pre-requisite, you need:

- Node.js
- npm

Note: For MacOS, make sure to have `node@10` installed.

Clone the project and install all dependencies:

```bash
git clone git@github.com:oceanprotocol/contracts.git
cd contracts/

<<<<<<< HEAD
# install openzeppelin cli and contracts-ethereum package
npm install @openzeppelin/cli

npm install @openzeppelin/contracts-ethereum-package

# install openzeppelin test environment
npm install --save-dev mocha chai

npm install --save-dev @openzeppelin/test-helpers

npm install --save-dev @openzeppelin/test-environment

```

Initialize openzeppelin project:

```bash
oz innit
```

Compile the solidity contracts:

```bash
oz compile
```

In a new terminal, launch an Ethereum RPC client, e.g. [ganache-cli](https://github.com/trufflesuite/ganache-cli):

```bash
ganache-cli
```

Switch back to your other terminal and deploy the contracts:

```bash
oz publish
=======
# TODO

TODO

```

TODO:

```bash
TODO
```

TODO:

```bash
TODO
>>>>>>> a15b9055
```


# Testing

Run tests with 

```bash
npm run test:unit
npm run test:integration
```

### Code Linting

Linting is setup for `JavaScript` with [ESLint](https://eslint.org) & Solidity with [Ethlint](https://github.com/duaraghav8/Ethlint).

Code style is enforced through the CI test process, builds will fail if there're any linting errors.

# Networks

### Testnets

TBD

### Mainnet

TBD


## Documentation

* [Contracts Documentation](doc/contracts/README.md)
* [Release process](doc/RELEASE_PROCESS.md)
* [Packaging of libraries](doc/PACKAGING.md)

## Contributing

See the page titled "[Ways to Contribute](https://docs.oceanprotocol.com/concepts/contributing/)" in the Ocean Protocol documentation.



## Prior Art

This project builds on top of the work done in open source projects:
- [zeppelinos/zos](https://github.com/zeppelinos/zos)
- [OpenZeppelin/openzeppelin-eth](https://github.com/OpenZeppelin/openzeppelin-eth)

## License

```
Copyright 2018 Ocean Protocol Foundation

Licensed under the Apache License, Version 2.0 (the "License");
you may not use this file except in compliance with the License.
You may obtain a copy of the License at

   http://www.apache.org/licenses/LICENSE-2.0

Unless required by applicable law or agreed to in writing, software
distributed under the License is distributed on an "AS IS" BASIS,
WITHOUT WARRANTIES OR CONDITIONS OF ANY KIND, either express or implied.
See the License for the specific language governing permissions and
limitations under the License.
```<|MERGE_RESOLUTION|>--- conflicted
+++ resolved
@@ -36,44 +36,6 @@
 git clone git@github.com:oceanprotocol/contracts.git
 cd contracts/
 
-<<<<<<< HEAD
-# install openzeppelin cli and contracts-ethereum package
-npm install @openzeppelin/cli
-
-npm install @openzeppelin/contracts-ethereum-package
-
-# install openzeppelin test environment
-npm install --save-dev mocha chai
-
-npm install --save-dev @openzeppelin/test-helpers
-
-npm install --save-dev @openzeppelin/test-environment
-
-```
-
-Initialize openzeppelin project:
-
-```bash
-oz innit
-```
-
-Compile the solidity contracts:
-
-```bash
-oz compile
-```
-
-In a new terminal, launch an Ethereum RPC client, e.g. [ganache-cli](https://github.com/trufflesuite/ganache-cli):
-
-```bash
-ganache-cli
-```
-
-Switch back to your other terminal and deploy the contracts:
-
-```bash
-oz publish
-=======
 # TODO
 
 TODO
@@ -90,7 +52,6 @@
 
 ```bash
 TODO
->>>>>>> a15b9055
 ```
 
 
